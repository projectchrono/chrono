--- conflicted
+++ resolved
@@ -530,7 +530,6 @@
   dependencies: ["macos:highsierra:build"]
 
 
-<<<<<<< HEAD
 macos:macos-deploy-python3.6:
   stage: deploy
   needs: []
@@ -561,52 +560,7 @@
     - conda build ./contrib/packaging-python/conda --no-remove-work-dir --dirty --python=3.8
     - anaconda -t $ANACONDA_TOKEN upload $HOME/miniconda/conda-bld/osx-64/pychrono*.bz2 -l develop --force
   when: manual
-=======
-macos:macos:deploy:
-  stage: deploy
-  needs: []
-  extends: .macos
-  script:
-    - echo "Build PyChrono and deploy via Anaconda..."
-# Remove build directory because anaconda doesn't want it
-#    - rm -rf build
-    - export CONDA_NPY=19
-    - export BUILD_OC=
-    # uncomment to re-install miniconda
-    #- wget https://repo.anaconda.com/miniconda/Miniconda3-latest-MacOSX-x86_64.sh -O ~/miniconda.sh
-    #- rm -r $HOME/miniconda
-    #- bash ~/miniconda.sh -b -p $HOME/miniconda
-    - export PATH=$HOME/miniconda/bin:$PATH
-    #- conda update --yes conda
-    #- conda install --yes pip
-    - conda install --yes -c intel jinja2
-    - conda config --set show_channel_urls true
-    - conda install conda-build anaconda-client conda-verify --yes
-    - conda config --add channels https://conda.anaconda.org/conda-forge
-    - conda config --add channels https://conda.anaconda.org/intel
-    #- conda install -c dlr-sc opencascade --yes
-    - conda install -c intel mkl-devel --yes
-    - ls $HOME/miniconda/lib/
-    - conda build purge-all
-    # this command is needed to get the git describe data
-    - git fetch --prune --unshallow
-    - clang --version
-    - mv -f ./contrib/packaging-python/conda/buildMacOS.sh ./contrib/packaging-python/conda/build.sh
-    - conda install -c conda-forge llvm-openmp --yes
-    - conda build ./contrib/packaging-python/conda --no-remove-work-dir --dirty --python=3.7
-    - anaconda -t $ANACONDA_TOKEN upload $HOME/miniconda/conda-bld/osx-64/pychrono*.bz2 -l develop --force
-    - conda build purge-all
-    - conda build ./contrib/packaging-python/conda --no-remove-work-dir --dirty --python=3.6
-    - anaconda -t $ANACONDA_TOKEN upload $HOME/miniconda/conda-bld/osx-64/pychrono*.bz2 -l develop --force
-  environment:
-    name: pychrono-macos
-    url: https://anaconda.org/projectchrono/pychrono
-  when: manual
-  artifacts:
-    expire_in: 60m
-    paths:
-      - $SRC_DIR/build/CMakeFiles/
->>>>>>> e13e6fe9
+
 #-----------------#
 # FreeBSD Builder #
 #-----------------#
