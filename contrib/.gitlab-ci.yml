--- conflicted
+++ resolved
@@ -372,12 +372,8 @@
     @CHRONO_W64_SHARED 
     @CHRONO_W64_LIBRARIES 
     -DUSE_PARALLEL_CUDA=OFF
-<<<<<<< HEAD
     -DENABLE_MODULE_GRANULAR=TRUE # 19 is the only VS build supporting Chrono::Granular
-  #-DENABLE_MODULE_FSI=TRUE
-=======
     -DENABLE_MODULE_FSI=TRUE
->>>>>>> d337d660
   #- Invoke-Expression "& `'C:\Program Files (x86)\Microsoft Visual Studio\2019\Community\Common7\IDE\devenv.com`' Chrono.sln -Build `"Release|x64`" -log buildlog.txt"
   - '& "C:\Program Files (x86)\Microsoft Visual Studio\2019\Community\MSBuild\Current\Bin\MSBuild.exe" Chrono.sln -maxcpucount:8 -property:Configuration=Release'
   artifacts:
