--- conflicted
+++ resolved
@@ -48,10 +48,7 @@
     -DCMAKE_CXX_COMPILER=/usr/bin/g++ 
     -DEIGEN3_INCLUDE_DIR=/usr/include/eigen3
     -DBUILD_TESTING_GPU=FALSE
-<<<<<<< HEAD
-=======
     -DBUILD_TESTING_SENSOR=FALSE
->>>>>>> 9f571fe7
   - ninja -j 8
   artifacts:
     expire_in: 60m
@@ -129,10 +126,7 @@
     -DEIGEN3_INCLUDE_DIR=/usr/include/eigen3
     -DCUDA_HOST_COMPILER=/usr/bin/gcc
     -DBUILD_TESTING_GPU=FALSE
-<<<<<<< HEAD
-=======
     -DBUILD_TESTING_SENSOR=FALSE
->>>>>>> 9f571fe7
     -DCMAKE_CXX_FLAGS=-fcolor-diagnostics
   - export CLANG_FORCE_COLOR_DIAGNOSTICS=1
   - ninja -j 8
@@ -249,12 +243,9 @@
         -DPYTHON_EXECUTABLE=/usr/bin/python3
         -DEIGEN3_INCLUDE_DIR=/usr/include/eigen3
         -DCMAKE_VERBOSE_MAKEFILE=TRUE
-<<<<<<< HEAD
-=======
         -DENABLE_MODULE_SENSOR=TRUE
         -DBUILD_TESTING_SENSOR=FALSE
         -DOptiX_INSTALL_DIR=/opt/optix/7.2.0
->>>>>>> 9f571fe7
     - ninja -j 8
   artifacts:
     expire_in: 60m
