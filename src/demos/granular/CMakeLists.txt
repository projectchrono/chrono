--- conflicted
+++ resolved
@@ -14,30 +14,30 @@
 # ------------------------------------------------------------------------------
 
 SET(DEMOS
-<<<<<<< HEAD
+        demo_GRAN_terrainBox_SMC
+	demo_GRAN_ballcosim
+	demo_GRAN_ShearBand
+	demo_GRAN_fixedterrain
+
+
+
         demo_GRAN_DamBreak
         metrics_GRAN_suite
         test_GRAN_repose
         metrics_GRAN_settling
         test_GRAN_directshear
-        demo_GRAN_ballcosim
+
         utest_GRAN_testsuite
         test_GRAN_bulkcompress
         demo_GRAN_Bucket
         test_GRAN_mixer
         test_GRAN_couette
         test_GRAN_Coneflow
-        demo_GRAN_ShearBand
+
         demo_GRAN_rover
         test_GRAN_CylinderLift
         metrics_GRAN_milsettle
-        demo_GRAN_terrainBox_SMC
-=======
-		demo_GRAN_terrainBox_SMC
-		demo_GRAN_ballcosim
-		demo_GRAN_ShearBand
-		demo_GRAN_fixedterrain
->>>>>>> 7a6aabdd
+
 )
 
 # ------------------------------------------------------------------------------
