// =============================================================================
// PROJECT CHRONO - http://projectchrono.org
//
// Copyright (c) 2018 projectchrono.org
// All rights reserved.
//
// Use of this source code is governed by a BSD-style license that can be found
// in the LICENSE file at the top level of the distribution and at
// http://projectchrono.org/license-chrono.txt.
//
// =============================================================================
// Authors: Dan Negrut, Nic Olsen
// =============================================================================
//
// Chrono::Granular demo program using SMC method for frictional contact.
//
// Basic simulation of a settling scenario;
//  - box is rectangular
//  - there is no friction
//
// The global reference frame has X to the right, Y into the screen, Z up.
// The global reference frame located in the left lower corner, close to the viewer.
// =============================================================================

#include <iostream>
#include <string>

#include "chrono/core/ChFileutils.h"
#include "chrono_granular/physics/ChGranular.h"
#include "ChGranular_json_parser.hpp"
#include "ChGranularDemoUtils.hpp"
#include "chrono/utils/ChUtilsSamplers.h"

using namespace chrono;
using namespace chrono::granular;
using std::cout;
using std::endl;
using std::string;

void ShowUsage() {
    cout << "usage: ./utest_GRAN_Coneflow <json_file>" << endl;
}

int main(int argc, char* argv[]) {
    sim_param_holder params;

    // Some of the default values might be overwritten by user via command line
    if (argc != 2 || ParseJSON(argv[1], params) == false) {
        ShowUsage();
        return 1;
    }

    params.box_Z = 100;
    float void_fraction = 0.15;  // Fraction of the height left empty for flow out of cone

    float cone_tip[3] = {0.f, 0.f,
                         -params.box_Z / 2 + void_fraction * params.box_Z};  // Hypothetical location of cone tip
    float radius_opening = 2;                                                // Opening at bottom of cone // TODO vary
    float cone_slope = 1.f;                                                  // TODO vary

    float opening_z = cone_slope * radius_opening + cone_tip[2];  // z coord of the cone opening
    float top_z = params.box_Z / 2.f;                             // No harm in extending the cone to the top
    constexpr bool outward_normal = true;                         // Inward-colliding cone

    params.box_X = (params.box_Z - 2 * cone_tip[2]) / cone_slope;
    params.box_Y = params.box_X;

    cout << "params.box_X: " << params.box_X << endl;
    cout << "params.box_Y: " << params.box_Y << endl;
    cout << "params.box_Z: " << params.box_Z << endl;

    // Setup simulation parameters
    ChSystemGranular_MonodisperseSMC m_sys(params.sphere_radius, params.sphere_density);
    m_sys.setBOXdims(params.box_X, params.box_Y, params.box_Z);
    m_sys.set_K_n_SPH2SPH(params.normalStiffS2S);
    m_sys.set_K_n_SPH2WALL(params.normalStiffS2W);
    m_sys.set_Gamma_n_SPH2SPH(params.normalDampS2S);
    m_sys.set_Gamma_n_SPH2WALL(params.normalDampS2W);

    m_sys.set_K_t_SPH2SPH(params.tangentStiffS2S);
    m_sys.set_K_t_SPH2WALL(params.tangentStiffS2W);
    m_sys.set_Gamma_t_SPH2SPH(params.tangentDampS2S);
    m_sys.set_Gamma_t_SPH2WALL(params.tangentDampS2W);

    m_sys.set_Cohesion_ratio(params.cohesion_ratio);
    m_sys.set_gravitational_acceleration(params.grav_X, params.grav_Y, params.grav_Z);
    m_sys.setOutputDirectory(params.output_dir);
    m_sys.setOutputMode(params.write_mode);

    m_sys.set_BD_Fixed(true);

<<<<<<< HEAD
    m_sys.Create_BC_Cone(cone_tip, cone_slope, top_z, opening_z, outward_normal);
=======
    float cone_tip[3] = {0.f, 0.f, 0.f};            // Hypothetical location of cone tip
    float radius_opening = 10;                      // Opening at bottom of cone // TODO vary
    float cone_slope = 1.f;                         // TODO vary
    float opening_z = cone_slope * radius_opening;  // z coord of the cone opening
    float top_z = params.box_Z / 2.f;               // No harm in extending the cone to the top
    constexpr bool outward_normal = true;          // Inward-colliding cone

    m_sys.Create_BC_Cone_Z(cone_tip, cone_slope, top_z, opening_z, outward_normal);
>>>>>>> 6b49d0ca

    double particle_mass = 4.0 * CH_C_PI * params.sphere_radius * params.sphere_radius * params.sphere_radius *
                           params.sphere_density / 3.0;

    // Generate constant total mass of particles
    std::vector<ChVector<float>> body_points;
    chrono::utils::HCPSampler<float> sampler(2.05 * params.sphere_radius);

    double fill_bottom = opening_z;
    double fill_top = params.box_Z / 2.0 - 2.05 * params.sphere_radius;
    ChVector<> center = {cone_tip[0], cone_tip[1], fill_bottom};
    double total_mass = 0;
    while (center.z() < fill_top) {
        constexpr double fill_height = 0;
        double fill_radius = center.z() / cone_slope - 2.05 * params.sphere_radius;

        auto points = sampler.SampleCylinderZ(center, fill_radius, fill_height);
        body_points.insert(body_points.end(), points.begin(), points.end());

        total_mass = body_points.size() * particle_mass;
        center.z() = center.z() + 2.05 * params.sphere_radius;
    }

    cout << "Number of particles: " << body_points.size() << endl;

    m_sys.setParticlePositions(body_points);

    m_sys.set_timeStepping(GRAN_TIME_STEPPING::FIXED);
    m_sys.set_timeIntegrator(GRAN_TIME_INTEGRATOR::FORWARD_EULER);
    m_sys.set_fixed_stepSize(params.step_size);

    ChFileutils::MakeDirectory(params.output_dir.c_str());

    m_sys.setVerbose(params.verbose);

    // Finalize settings and initialize for runtime
    m_sys.initialize();

    int fps = 100;
    // assume we run for at least one frame
    float frame_step = 1.f / fps;
    float curr_time = 0;
    int currframe = 0;

    cout << "Frame step is " << frame_step << endl;

    // Run settling experiments
    while (curr_time < params.time_end) {
        char filename[100];
        std::sprintf(filename, "%s/step%06d", params.output_dir.c_str(), currframe++);
        m_sys.writeFileUU(string(filename));

        m_sys.advance_simulation(frame_step);
        curr_time += frame_step;
        cout << "Rendering frame " << currframe << endl;
        m_sys.writeFileUU(string(filename));

        // TODO compute mass flow rate
    }

    return 0;
}<|MERGE_RESOLUTION|>--- conflicted
+++ resolved
@@ -89,18 +89,7 @@
 
     m_sys.set_BD_Fixed(true);
 
-<<<<<<< HEAD
-    m_sys.Create_BC_Cone(cone_tip, cone_slope, top_z, opening_z, outward_normal);
-=======
-    float cone_tip[3] = {0.f, 0.f, 0.f};            // Hypothetical location of cone tip
-    float radius_opening = 10;                      // Opening at bottom of cone // TODO vary
-    float cone_slope = 1.f;                         // TODO vary
-    float opening_z = cone_slope * radius_opening;  // z coord of the cone opening
-    float top_z = params.box_Z / 2.f;               // No harm in extending the cone to the top
-    constexpr bool outward_normal = true;          // Inward-colliding cone
-
     m_sys.Create_BC_Cone_Z(cone_tip, cone_slope, top_z, opening_z, outward_normal);
->>>>>>> 6b49d0ca
 
     double particle_mass = 4.0 * CH_C_PI * params.sphere_radius * params.sphere_radius * params.sphere_radius *
                            params.sphere_density / 3.0;
@@ -149,13 +138,11 @@
 
     // Run settling experiments
     while (curr_time < params.time_end) {
-        char filename[100];
-        std::sprintf(filename, "%s/step%06d", params.output_dir.c_str(), currframe++);
-        m_sys.writeFileUU(string(filename));
-
         m_sys.advance_simulation(frame_step);
         curr_time += frame_step;
         cout << "Rendering frame " << currframe << endl;
+        char filename[100];
+        std::sprintf(filename, "%s/step%06d", params.output_dir.c_str(), currframe++);
         m_sys.writeFileUU(string(filename));
 
         // TODO compute mass flow rate
