--- conflicted
+++ resolved
@@ -12,13 +12,10 @@
 
 set(DEMOS
     demo_VEH_TireTestRig
-<<<<<<< HEAD
     demo_VEH_TireStaticTestRig
     demo_VEH_MBTire
-=======
     demo_VEH_SuspensionTestRig
     demo_VEH_TrackTestRig
->>>>>>> 983308a1
 )
 
 if(CH_ENABLE_MODULE_FSI)
