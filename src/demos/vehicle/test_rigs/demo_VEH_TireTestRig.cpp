--- conflicted
+++ resolved
@@ -283,11 +283,7 @@
     ////rig.SetConstantLongitudinalSlip(0.2, 0.1);
 
     // Initialize the tire test rig
-<<<<<<< HEAD
     rig.SetTimeDelay(0.2);
-=======
-    rig.SetTimeDelay(1.0);
->>>>>>> 78c8451b
     ////rig.Initialize(ChTireTestRig::Mode::SUSPEND);
     ////rig.Initialize(ChTireTestRig::Mode::DROP);
     rig.Initialize(ChTireTestRig::Mode::TEST);
