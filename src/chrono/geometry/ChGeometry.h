// =============================================================================
// PROJECT CHRONO - http://projectchrono.org
//
// Copyright (c) 2014 projectchrono.org
// All rights reserved.
//
// Use of this source code is governed by a BSD-style license that can be found
// in the LICENSE file at the top level of the distribution and at
// http://projectchrono.org/license-chrono.txt.
//
// =============================================================================
// Authors: Alessandro Tasora, Radu Serban
// =============================================================================

#ifndef CH_GEOMETRY_H
#define CH_GEOMETRY_H

#include <memory>
#include <limits>

#include "chrono/core/ChApiCE.h"
#include "chrono/core/ChFrame.h"

namespace chrono {

/// @addtogroup chrono_geometry
/// @{

/// Enumeration for the 3 frame directions.
enum class ChAxis {
    X,  ///< x direction of a reference frame
    Y,  ///< y direction of a reference frame
    Z   ///< z direction of a reference frame
};

/// Axis-aligned bounding box.
struct ChApi ChAABB {
    /// Default is an inverted bounding box.
    ChAABB();

    /// Construct an AABB with provided corners.
    ChAABB(const ChVector3d& aabb_min, const ChVector3d& aabb_max);

    /// Get AABB center.
    ChVector3d Center() const;

    /// Get AABB dimensions.
    ChVector3d Size() const;

    /// Return true for an inverted bounding box.
    bool IsInverted() const;

<<<<<<< HEAD
    /// Resize this AABB to contain the other AABB
    void Inflate(const ChAABB& other);

    /// Resize this AABB to contain the point
    void Inflate(const ChVector3d& point);
=======
    /// Return the union of this AABB and the specified AABB.
    ChAABB operator+(const ChAABB& aabb);

    /// Include the specified AABB to this AABB.
    ChAABB& operator+=(const ChAABB& aabb);

    /// Transform by the given frame.
    ChAABB Transform(const ChFrame<>& frame) const;
>>>>>>> 02753111

    ChVector3d min;  ///< low AABB corner
    ChVector3d max;  ///< high AABB corner
};


/// Utility class to test if a point or an AABB overlaps with some volume
/// to be defined by the inherited classes.
class ChApi ChOverlapTest {
public:
    /// returns true if mpoint is inside the volume
    virtual bool IsInto(const ChVector3d& mpoint) const = 0;

    /// returns true if mAABB is inside the volume
    virtual bool IsOverlap(const ChAABB& mAABB) const = 0;
};

/// Utility class to test if a point or an AABB overlaps with an AABB
class ChApi ChOverlapTestAABB : public ChOverlapTest {
public:
    ChOverlapTestAABB() {};
    ChOverlapTestAABB(ChAABB& maabb) : aabb(maabb) {};

    /// returns true if mpoint is inside the volume
    virtual bool IsInto(const ChVector3d& mpoint) const;

    /// returns true if mAABB is inside the volume
    virtual bool IsOverlap(const ChAABB& mAABB) const;

    ChAABB aabb; 
};


/// Base class for geometric objects used for collisions and visualization.
class ChApi ChGeometry {
  public:
    /// Enumeration of geometric object types.
    enum class Type {
        NONE,
        SPHERE,
        ELLIPSOID,
        BOX,
        CYLINDER,
        TRIANGLE,
        CAPSULE,
        CONE,
        LINE,
        LINE_ARC,
        LINE_BEZIER,
        LINE_CAM,
        LINE_PATH,
        LINE_POLY,
        LINE_SEGMENT,
        ROUNDED_BOX,
        ROUNDED_CYLINDER,
        TRIANGLEMESH,
        TRIANGLEMESH_CONNECTED,
        TRIANGLEMESH_SOUP
    };

  public:
    ChGeometry() {}
    ChGeometry(const ChGeometry& other) {}
    virtual ~ChGeometry() {}

    /// "Virtual" copy constructor.
    virtual ChGeometry* Clone() const = 0;

    /// Get the class type as an enum.
    virtual Type GetType() const { return Type::NONE; }

    /// Compute bounding box along the directions of the shape definition frame.
    /// The default implementation returns a bounding box with zero dimensions.
    virtual ChAABB GetBoundingBox() const;

    /// Enlarge the given existing bounding box with the bounding box of this object.
    void InflateBoundingBox(ChAABB& bbox) const;

    /// Returns the radius of a bounding sphere for this geometry.
    /// The default implementation returns the radius of a sphere bounding the geometry bounding box, which is not
    /// always the tightest possible.
    virtual double GetBoundingSphereRadius() const;

    /// Compute center of mass.
    virtual ChVector3d Baricenter() const { return VNULL; }

    /// Returns the dimension of the geometry
    /// (0=point, 1=line, 2=surface, 3=solid)
    virtual int GetManifoldDimension() const { return 0; }

    /// Generic update of internal data.
    virtual void Update() {}

    /// Method to allow serialization of transient data to archives.
    virtual void ArchiveOut(ChArchiveOut& archive_out);

    /// Method to allow de serialization of transient data from archives.
    virtual void ArchiveIn(ChArchiveIn& archive_in);
};

/// @} chrono_geometry

CH_CLASS_VERSION(ChGeometry, 0)

}  // end namespace chrono

#endif<|MERGE_RESOLUTION|>--- conflicted
+++ resolved
@@ -50,13 +50,6 @@
     /// Return true for an inverted bounding box.
     bool IsInverted() const;
 
-<<<<<<< HEAD
-    /// Resize this AABB to contain the other AABB
-    void Inflate(const ChAABB& other);
-
-    /// Resize this AABB to contain the point
-    void Inflate(const ChVector3d& point);
-=======
     /// Return the union of this AABB and the specified AABB.
     ChAABB operator+(const ChAABB& aabb);
 
@@ -65,7 +58,11 @@
 
     /// Transform by the given frame.
     ChAABB Transform(const ChFrame<>& frame) const;
->>>>>>> 02753111
+    /// Resize this AABB to contain the other AABB
+    void Inflate(const ChAABB& other);
+
+    /// Resize this AABB to contain the point
+    void Inflate(const ChVector3d& point);
 
     ChVector3d min;  ///< low AABB corner
     ChVector3d max;  ///< high AABB corner
