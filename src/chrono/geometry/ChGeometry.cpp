--- conflicted
+++ resolved
@@ -97,7 +97,36 @@
     return min > max;
 }
 
-<<<<<<< HEAD
+ChAABB& ChAABB::operator+=(const ChAABB& aabb) {
+    *this = ChAABB(Vmin(min, aabb.min), Vmax(max, aabb.max));
+    return *this;
+}
+
+ChAABB ChAABB::operator+(const ChAABB& aabb) {
+    ChAABB result = *this;
+    result += aabb;
+    return result;
+}
+
+ChAABB ChAABB::Transform(const ChFrame<>& frame) const {
+    // Do not perform any operations on this box if it is inverted
+    if (IsInverted())
+        return ChAABB();
+
+    // Calculate the AABB transformed by the given frame
+    // Use algorithm by Jim Arvo (Graphics Gems, 1990)
+    ChAABB aabb(frame.GetPos(), frame.GetPos());
+    const auto& R = frame.GetRotMat();
+    for (int irow = 0; irow < 3; irow++) {
+        for (int icol = 0; icol < 3; icol++) {
+            double a = R(irow, icol) * min[icol];
+            double b = R(irow, icol) * max[icol];
+            aabb.min[irow] += a < b ? a : b;
+            aabb.max[irow] += a < b ? b : a;
+        }
+    }
+    return aabb;
+}
 void ChAABB::Inflate(const ChAABB& other) {
     this->min = Vmin(this->min, other.min);
     this->max = Vmax(this->max, other.max);
@@ -137,37 +166,4 @@
 
 
 
-=======
-ChAABB& ChAABB::operator+=(const ChAABB& aabb) {
-    *this = ChAABB(Vmin(min, aabb.min), Vmax(max, aabb.max));
-    return *this;
-}
-
-ChAABB ChAABB::operator+(const ChAABB& aabb) {
-    ChAABB result = *this;
-    result += aabb;
-    return result;
-}
-
-ChAABB ChAABB::Transform(const ChFrame<>& frame) const {
-    // Do not perform any operations on this box if it is inverted
-    if (IsInverted())
-        return ChAABB();
-
-    // Calculate the AABB transformed by the given frame
-    // Use algorithm by Jim Arvo (Graphics Gems, 1990)
-    ChAABB aabb(frame.GetPos(), frame.GetPos());
-    const auto& R = frame.GetRotMat();
-    for (int irow = 0; irow < 3; irow++) {
-        for (int icol = 0; icol < 3; icol++) {
-            double a = R(irow, icol) * min[icol];
-            double b = R(irow, icol) * max[icol];
-            aabb.min[irow] += a < b ? a : b;
-            aabb.max[irow] += a < b ? b : a;
-        }
-    }
-    return aabb;
-}
-
->>>>>>> 02753111
 }  // end namespace chrono