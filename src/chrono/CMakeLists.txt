#=============================================================================
#
# CMake configuration file for the core Chrono library.
#
#=============================================================================

message(STATUS "\n==== Chrono Engine core module ====\n")

# -------------------------------------------------------------------------------------------------
# Double precision support for Bullet
# -------------------------------------------------------------------------------------------------

option(CH_USE_BULLET_DOUBLE "Compile Chrono with double precision support in Bullet" OFF)
cmake_dependent_option(CH_USE_BULLET_OPENMP "Compile Chrono with OpenMP support in Bullet" ON "CH_ENABLE_OPENMP" OFF)

# -------------------------------------------------------------------------------------------------
# Collect files in the core Chrono library
# -------------------------------------------------------------------------------------------------

# Core group

set(Chrono_core_SOURCES
    core/ChClassFactory.cpp
    core/ChQuaternion.cpp
    core/ChRotation.cpp
    core/ChVector3.cpp
    core/ChCoordsys.cpp
    core/ChQuadrature.cpp
    core/ChBezierCurve.cpp
    core/ChCubicSpline.cpp
    core/ChRandom.cpp
    core/ChGlobal.cpp
    )
set(Chrono_core_HEADERS
    core/ChApiCE.h
    core/ChChrono.h
    core/ChClassFactory.h
    core/ChCoordsys.h
    core/ChFrame.h
    core/ChFrameMoving.h
    core/ChMatrix.h
    core/ChMatrixEigenExtensions.h
    core/ChSparseMatrixEigenExtensions.h
    core/ChSparsityPatternLearner.h
    core/ChMatrix33.h
    core/ChMatrixMBD.h
    core/ChPlatform.h
    core/ChQuaternion.h
    core/ChRotation.h
    core/ChRealtimeStep.h
    core/ChTimer.h
    core/ChVector3.h
    core/ChVector2.h
    core/ChAlignedAllocator.h
    core/ChRandom.h
    core/ChQuadrature.h
    core/ChTemplateExpressions.h
    core/ChBezierCurve.h
    core/ChCubicSpline.h
    core/ChGlobal.h
    core/ChTypes.h
    core/ChTensors.h
    )
source_group(core FILES ${Chrono_core_SOURCES} ${Chrono_core_HEADERS})

# Serialization group

set(Chrono_serialization_SOURCES
    serialization/ChArchive.cpp
    serialization/ChArchiveBinary.cpp
    serialization/ChObjectExplorer.cpp
    serialization/ChArchiveJSON.cpp
    serialization/ChArchiveXML.cpp
    serialization/ChOutputASCII.cpp
    )
set(Chrono_serialization_HEADERS
    serialization/ChArchive.h
    serialization/ChArchiveBinary.h
    serialization/ChObjectExplorer.h
    serialization/ChArchiveJSON.h
    serialization/ChArchiveXML.h
    serialization/ChOutputASCII.h
    )
source_group(serialization FILES ${Chrono_serialization_SOURCES} ${Chrono_serialization_HEADERS})

# Physics group

set(Chrono_physics_SOURCES
    physics/ChObject.cpp
    physics/ChMarker.cpp
    physics/ChForce.cpp
    physics/ChBodyFrame.cpp
    physics/ChBody.cpp
    physics/ChBodyAuxRef.cpp
    physics/ChBodyEasy.cpp
    physics/ChSystem.cpp
    physics/ChSystemNSC.cpp
    physics/ChSystemSMC.cpp
    physics/ChPhysicsItem.cpp
    physics/ChParticleCloud.cpp
    physics/ChIndexedParticles.cpp
    physics/ChIndexedNodes.cpp
    physics/ChNodeBase.cpp
    physics/ChNodeXYZ.cpp
    physics/ChProximityContainer.cpp
    physics/ChConveyor.cpp
    physics/ChFeeder.cpp
    physics/ChExternalDynamicsODE.cpp
    physics/ChExternalDynamicsDAE.cpp
    physics/ChAssembly.cpp
    )
set(Chrono_physics_HEADERS
    physics/ChBodyFrame.h
    physics/ChBody.h
    physics/ChBodyAuxRef.h
    physics/ChBodyEasy.h
    physics/ChConveyor.h
    physics/ChFeeder.h
    physics/ChForce.h
    physics/ChIndexedNodes.h
    physics/ChIndexedParticles.h
    physics/ChMarker.h
    physics/ChNodeBase.h
    physics/ChNodeXYZ.h
    physics/ChObject.h
    physics/ChParticleCloud.h
    physics/ChPhysicsItem.h
    physics/ChProximityContainer.h
    physics/ChSystem.h
    physics/ChSystemNSC.h
    physics/ChSystemSMC.h
    physics/ChExternalDynamicsODE.h
    physics/ChExternalDynamicsDAE.h
    physics/ChAssembly.h
    physics/ChInertiaUtils.h
    )
source_group(physics FILES ${Chrono_physics_SOURCES} ${Chrono_physics_HEADERS})

# Physics sub-groups

set(Chrono_physics_contact_SOURCES
    physics/ChContactContainer.cpp
    physics/ChContactContainerNSC.cpp
    physics/ChContactContainerSMC.cpp
    physics/ChContactable.cpp
    physics/ChContactMaterial.cpp
    physics/ChContactMaterialSMC.cpp
    physics/ChContactMaterialNSC.cpp
    )
set(Chrono_physics_contact_HEADERS
    physics/ChContactContainer.h
    physics/ChContactContainerNSC.h
    physics/ChContactContainerSMC.h
    physics/ChContactable.h
    physics/ChContactTuple.h
    physics/ChContactSMC.h
    physics/ChContactNSC.h
    physics/ChContactNSCrolling.h
    physics/ChContactMaterial.h
    physics/ChContactMaterialNSC.h
    physics/ChContactMaterialSMC.h
    )
source_group(physics\\contact FILES ${Chrono_physics_contact_SOURCES} ${Chrono_physics_contact_HEADERS})

set(Chrono_physics_links_SOURCES
    physics/ChLinkLimit.cpp
    physics/ChLinkForce.cpp
    physics/ChLinkMask.cpp
    physics/ChLinkBase.cpp
    physics/ChLink.cpp
    physics/ChLinkDistance.cpp
    physics/ChLinkMarkers.cpp
    physics/ChLinkBushing.cpp
    physics/ChLinkLock.cpp
    physics/ChLinkLockBrake.cpp
    physics/ChLinkLockGear.cpp
    physics/ChLinkLockPulley.cpp
    physics/ChLinkLockLinActuator.cpp
    physics/ChLinkLockScrew.cpp
    physics/ChLinkLockClearance.cpp
    physics/ChLinkLockPointSpline.cpp
    physics/ChLinkLockTrajectory.cpp
    physics/ChLinkMate.cpp
    physics/ChLinkRevolute.cpp
    physics/ChLinkRevoluteSpherical.cpp
    physics/ChLinkRevoluteTranslational.cpp
    physics/ChLinkUniversal.cpp
    physics/ChLinkRSDA.cpp
    physics/ChLinkTSDA.cpp
    physics/ChLinkMotor.cpp
    physics/ChLinkMotorRotation.cpp
    physics/ChLinkMotorRotationAngle.cpp
    physics/ChLinkMotorRotationSpeed.cpp
    physics/ChLinkMotorRotationTorque.cpp
    physics/ChLinkMotorRotationDriveline.cpp
    physics/ChLinkMotorLinear.cpp
    physics/ChLinkMotorLinearPosition.cpp
    physics/ChLinkMotorLinearSpeed.cpp
    physics/ChLinkMotorLinearForce.cpp
    physics/ChLinkMotorLinearDriveline.cpp
    physics/ChLinkMotionImposed.cpp
    )
set(Chrono_physics_links_HEADERS
    physics/ChLinkLimit.h
    physics/ChLinkBase.h
    physics/ChLink.h
    physics/ChLinksAll.h
    physics/ChLinkBushing.h
    physics/ChLinkDistance.h
    physics/ChLinkForce.h
    physics/ChLinkMarkers.h
    physics/ChLinkMask.h
    physics/ChLinkLockBrake.h
    physics/ChLinkLockGear.h
    physics/ChLinkLockLinActuator.h
    physics/ChLinkLock.h
    physics/ChLinkLockPointSpline.h
    physics/ChLinkLockPulley.h
    physics/ChLinkLockScrew.h
    physics/ChLinkLockTrajectory.h
    physics/ChLinkLockClearance.h
    physics/ChLinkMate.h
    physics/ChLinkRevolute.h
    physics/ChLinkRevoluteSpherical.h
    physics/ChLinkRevoluteTranslational.h
    physics/ChLinkUniversal.h
    physics/ChLinkRSDA.h
    physics/ChLinkTSDA.h
    physics/ChLinkMotor.h
    physics/ChLinkMotorRotation.h
    physics/ChLinkMotorRotationAngle.h
    physics/ChLinkMotorRotationSpeed.h
    physics/ChLinkMotorRotationTorque.h
    physics/ChLinkMotorRotationDriveline.h
    physics/ChLinkMotorLinear.h
    physics/ChLinkMotorLinearPosition.h
    physics/ChLinkMotorLinearSpeed.h
    physics/ChLinkMotorLinearForce.h
    physics/ChLinkMotorLinearDriveline.h
    physics/ChLinkMotionImposed.h
    physics/ChLinkMotorAll.h
    )
source_group(physics\\links FILES ${Chrono_physics_links_SOURCES} ${Chrono_physics_links_HEADERS})

set(Chrono_physics_loads_SOURCES
    physics/ChLoaderU.cpp
    physics/ChLoaderUV.cpp
    physics/ChLoaderUVW.cpp
    physics/ChLoad.cpp
    physics/ChLoadsBody.cpp
    physics/ChLoadsNodeXYZ.cpp
    physics/ChLoadBodyMesh.cpp
    physics/ChLoadContainer.cpp
    )
set(Chrono_physics_loads_HEADERS
    physics/ChLoadable.h
    physics/ChLoader.h
    physics/ChLoaderU.h
    physics/ChLoaderUV.h
    physics/ChLoaderUVW.h
    physics/ChLoad.h
    physics/ChLoadsNodeXYZ.h
    physics/ChLoadsBody.h
    physics/ChLoadBodyMesh.h
    physics/ChLoadContainer.h
    )
source_group(physics\\loads FILES ${Chrono_physics_loads_SOURCES} ${Chrono_physics_loads_HEADERS})

set(Chrono_physics_hydraulics_SOURCES
    physics/ChHydraulicCircuit.cpp
    physics/ChHydraulicActuator.cpp
    )
set(Chrono_physics_hydraulics_HEADERS
    physics/ChHydraulicCircuit.h
    physics/ChHydraulicActuator.h
    )
source_group(physics\\hydraulics FILES ${Chrono_physics_hydraulics_SOURCES} ${Chrono_physics_hydraulics_HEADERS})

set(Chrono_physics_shafts_SOURCES
    physics/ChShaft.cpp
    physics/ChShaftBodyConstraint.cpp
    physics/ChShaftsGear.cpp
    physics/ChShaftsGearbox.cpp
    physics/ChShaftsGearboxAngled.cpp
    physics/ChShaftsClutch.cpp
    physics/ChShaftsPlanetary.cpp
    physics/ChShaftsMotor.cpp
    physics/ChShaftsMotorPosition.cpp
    physics/ChShaftsMotorSpeed.cpp
    physics/ChShaftsMotorLoad.cpp
    physics/ChShaftsTorque.cpp
    physics/ChShaftsAppliedTorque.cpp
    physics/ChShaftsTorsionSpring.cpp
    physics/ChShaftsTorqueConverter.cpp
    physics/ChShaftsThermalEngine.cpp
    physics/ChShaftsLoads.cpp
    physics/ChShaftsFreewheel.cpp
    )
set(Chrono_physics_shafts_HEADERS
    physics/ChShaft.h
    physics/ChShaftBodyConstraint.h
    physics/ChShaftsClutch.h
    physics/ChShaftsCouple.h
    physics/ChShaftsGear.h
    physics/ChShaftsGearbox.h
    physics/ChShaftsGearboxAngled.h
    physics/ChShaftsMotor.h
    physics/ChShaftsMotorPosition.h
    physics/ChShaftsMotorSpeed.h
    physics/ChShaftsMotorLoad.h
    physics/ChShaftsPlanetary.h
    physics/ChShaftsTorque.h
    physics/ChShaftsAppliedTorque.h
    physics/ChShaftsTorsionSpring.h
    physics/ChShaftsTorqueConverter.h
    physics/ChShaftsThermalEngine.h
    physics/ChShaftsLoads.h
    physics/ChShaftsFreewheel.h
    )
source_group(physics\\shafts FILES ${Chrono_physics_shafts_SOURCES} ${Chrono_physics_shafts_HEADERS})

# SOA group

set(ChronoEngine_soa_HEADERS
    soa/ChSoaAssembly.h
    soa/ChSpatial.h
    soa/ChMassProps.h
    soa/ChMobilizedBody.h
    soa/ChMobilizedBodyT.h
    soa/ChMobilityForce.h
    soa/ChRevoluteBody.h
    )
set(ChronoEngine_soa_SOURCES    
    soa/ChSoaAssembly.cpp
    soa/ChMassProps.cpp
    soa/ChMobilizedBody.cpp
    soa/ChRevoluteBody.cpp
    )

source_group(soa FILES ${ChronoEngine_soa_SOURCES} ${ChronoEngine_soa_HEADERS})

# FEA group

set(Chrono_fea_SOURCES
    fea/ChBuilderBeam.cpp
    fea/ChGaussIntegrationRule.cpp
    fea/ChGaussPoint.cpp
    fea/ChMesh.cpp
    fea/ChMeshFileLoader.cpp
    fea/ChMeshExporter.cpp
    fea/ChPolarDecomposition.cpp
    fea/ChMatrixCorotation.cpp
    fea/ChContactSurface.cpp
    fea/ChContactSurfaceSegmentSet.cpp
    fea/ChContactSurfaceNodeCloud.cpp
    fea/ChContactSurfaceMesh.cpp
    fea/ChMeshSurface.cpp
    fea/ChLoadContactSurfaceMesh.cpp
    fea/ChLoadsNodeXYZRot.cpp
    )
set(Chrono_fea_HEADERS
    fea/ChBuilderBeam.h
    fea/ChHexahedronFace.h
    fea/ChTetrahedronFace.h
    fea/ChLoadsBeam.h
    fea/ChGaussIntegrationRule.h
    fea/ChGaussPoint.h
    fea/ChMesh.h
    fea/ChMeshExporter.h
    fea/ChMeshFileLoader.h
    fea/ChPolarDecomposition.h
    fea/ChMatrixCorotation.h
    fea/ChContactSurface.h
    fea/ChContactSurfaceSegmentSet.h
    fea/ChContactSurfaceNodeCloud.h
    fea/ChContactSurfaceMesh.h
    fea/ChMeshSurface.h
    fea/ChLoadContactSurfaceMesh.h
    fea/ChLoadsNodeXYZRot.h
    fea/ChRotUtils.h
    )
source_group(fea FILES ${Chrono_fea_SOURCES} ${Chrono_fea_HEADERS})

# FEA sub-groups

set(Chrono_fea_nodes_SOURCES
    fea/ChNodeFEAxyz.cpp
    fea/ChNodeFEAxyzrot.cpp
    fea/ChNodeFEAxyzP.cpp
    fea/ChNodeFEAxyzD.cpp
    fea/ChNodeFEAxyzDD.cpp
    fea/ChNodeFEAxyzDDD.cpp
    fea/ChNodeFEAcurv.cpp
    )
set(Chrono_fea_nodes_HEADERS
    fea/ChNodeFEAbase.h
    fea/ChNodeFEAxyz.h
    fea/ChNodeFEAxyzrot.h
    fea/ChNodeFEAxyzP.h
    fea/ChNodeFEAxyzD.h
    fea/ChNodeFEAxyzDD.h
    fea/ChNodeFEAxyzDDD.h
    fea/ChNodeFEAcurv.h
    )
source_group(fea\\nodes FILES ${Chrono_fea_nodes_SOURCES} ${Chrono_fea_nodes_HEADERS})

set(Chrono_fea_elements_SOURCES
    fea/ChElementBeamEuler.cpp
    fea/ChElementBeamTaperedTimoshenko.cpp
    fea/ChElementBeamTaperedTimoshenkoFPM.cpp
    fea/ChElementBeamIGA.cpp
    fea/ChElementCableANCF.cpp
    fea/ChElementGeneric.cpp
    fea/ChElementSpring.cpp
    fea/ChElementBar.cpp
    fea/ChElementTetraCorot_4.cpp
    fea/ChElementTetraCorot_10.cpp
    fea/ChElementHexaCorot_8.cpp
    fea/ChElementHexaCorot_20.cpp
    fea/ChElementHexaANCF_3813.cpp
    fea/ChElementHexaANCF_3813_9.cpp
    fea/ChElementHexaANCF_3843.cpp
    fea/ChElementBeamANCF_3243.cpp
    fea/ChElementBeamANCF_3333.cpp
    fea/ChElementShellANCF_3423.cpp
    fea/ChElementShellANCF_3833.cpp
    fea/ChElementShellANCF_3443.cpp
    fea/ChElementShellBST.cpp
    fea/ChElementShellReissner4.cpp
    )
set(Chrono_fea_elements_HEADERS
    fea/ChElementBase.h
    fea/ChElementGeneric.h
    fea/ChElementCorotational.h
    fea/ChElementANCF.h
    fea/ChElementSpring.h
    fea/ChElementBar.h
    fea/ChElementBeam.h
    fea/ChElementBeamANCF_3243.h
    fea/ChElementBeamANCF_3333.h
    fea/ChElementBeamEuler.h
    fea/ChElementBeamTaperedTimoshenko.h
    fea/ChElementBeamTaperedTimoshenkoFPM.h
    fea/ChElementBeamIGA.h
    fea/ChElementCableANCF.h
    fea/ChElementTetrahedron.h
    fea/ChElementTetraCorot_4.h
    fea/ChElementTetraCorot_10.h
    fea/ChElementHexahedron.h
    fea/ChElementHexaANCF_3813.h
    fea/ChElementHexaANCF_3813_9.h
    fea/ChElementHexaCorot_8.h
    fea/ChElementHexaCorot_20.h
    fea/ChElementHexaANCF_3843.h
    fea/ChElementShell.h
    fea/ChElementShellANCF_3423.h
    fea/ChElementShellANCF_3443.h
    fea/ChElementShellANCF_3833.h
    fea/ChElementShellReissner4.h
    fea/ChElementShellBST.h
    )
source_group(fea\\elements FILES ${Chrono_fea_elements_SOURCES} ${Chrono_fea_elements_HEADERS})

set(Chrono_fea_materials_SOURCES
    fea/ChContinuumMaterial.cpp
    fea/ChMaterialBeamANCF.cpp
    fea/ChMaterialShellANCF.cpp
    fea/ChMaterialHexaANCF.cpp
    fea/ChMaterialShellReissner.cpp
    fea/ChMaterialShellKirchhoff.cpp
    )
set(Chrono_fea_materials_HEADERS
    fea/ChContinuumMaterial.h
    fea/ChContinuumPoisson3D.h
    fea/ChContinuumThermal.h
    fea/ChContinuumElectrostatics.h
    fea/ChMaterialBeamANCF.h
    fea/ChMaterialShellANCF.h
    fea/ChMaterialHexaANCF.h
    fea/ChMaterialShellReissner.h
    fea/ChMaterialShellKirchhoff.h
    )
source_group(fea\\materials FILES ${Chrono_fea_materials_SOURCES} ${Chrono_fea_materials_HEADERS})

set(Chrono_fea_sections_SOURCES
    fea/ChBeamSection.cpp
    fea/ChBeamSectionShape.cpp
    fea/ChBeamSectionCosserat.cpp
    fea/ChBeamSectionEuler.cpp
    fea/ChBeamSectionTaperedTimoshenko.cpp
    fea/ChBeamSectionTaperedTimoshenkoFPM.cpp
    fea/ChBeamSectionCable.cpp
    )
set(Chrono_fea_sections_HEADERS
    fea/ChBeamSection.h
    fea/ChBeamSectionShape.h
    fea/ChBeamSectionCosserat.h
    fea/ChBeamSectionEuler.h
    fea/ChBeamSectionTaperedTimoshenko.h
    fea/ChBeamSectionTaperedTimoshenkoFPM.h
    fea/ChBeamSectionCable.h
    )
source_group(fea\\sections FILES ${Chrono_fea_sections_SOURCES} ${Chrono_fea_sections_HEADERS})

set(Chrono_fea_constraints_SOURCES
    fea/ChLinkNodeFrame.cpp
    fea/ChLinkNodeSlopeFrame.cpp
    fea/ChLinkNodeNode.cpp
    fea/ChLinkNodeFace.cpp
    fea/ChLinkBeamIGAFrame.cpp
    )
set(Chrono_fea_constraints_HEADERS
    fea/ChLinkNodeFrame.h
    fea/ChLinkNodeSlopeFrame.h
    fea/ChLinkNodeNode.h
    fea/ChLinkNodeFace.h
    fea/ChLinkBeamIGAFrame.h
    )
source_group(fea\\constraints FILES ${Chrono_fea_constraints_SOURCES} ${Chrono_fea_constraints_HEADERS})

# Geometry group

set(Chrono_geometry_SOURCES
    geometry/ChGeometry.cpp
    geometry/ChSphere.cpp
    geometry/ChEllipsoid.cpp
    geometry/ChBox.cpp
    geometry/ChCone.cpp
    geometry/ChCylinder.cpp
    geometry/ChCapsule.cpp
    geometry/ChLine.cpp
    geometry/ChLineArc.cpp
    geometry/ChLineSegment.cpp
    geometry/ChLinePath.cpp
    geometry/ChLineBezier.cpp
    geometry/ChLineNurbs.cpp
    geometry/ChLineBSpline.cpp
    geometry/ChLineCam.cpp
    geometry/ChLinePoly.cpp
    geometry/ChTriangle.cpp
    geometry/ChTriangleMesh.cpp
    geometry/ChTriangleMeshSoup.cpp
    geometry/ChTriangleMeshConnected.cpp
    geometry/ChRoundedBox.cpp
    geometry/ChRoundedCylinder.cpp
    geometry/ChSurface.cpp
    geometry/ChSurfaceNurbs.cpp
    geometry/ChVolume.cpp
    geometry/ChProperty.cpp
    )
set(Chrono_geometry_HEADERS
    geometry/ChGeometry.h
    geometry/ChSphere.h
    geometry/ChEllipsoid.h
    geometry/ChBox.h
    geometry/ChCone.h
    geometry/ChCylinder.h
    geometry/ChCapsule.h
    geometry/ChLine.h
    geometry/ChLineCam.h
    geometry/ChLinePoly.h
    geometry/ChLineArc.h
    geometry/ChLineSegment.h
    geometry/ChLinePath.h
    geometry/ChLineBezier.h
    geometry/ChLineNurbs.h
    geometry/ChLineBSpline.h
    geometry/ChTriangle.h
    geometry/ChTriangleMesh.h
    geometry/ChTriangleMeshSoup.h
    geometry/ChTriangleMeshConnected.h
    geometry/ChRoundedBox.h
    geometry/ChRoundedCylinder.h
    geometry/ChSurface.h
    geometry/ChSurfaceNurbs.h
    geometry/ChVolume.h
    geometry/ChBasisToolsBSpline.h
    geometry/ChBasisToolsNurbs.h
    geometry/ChProperty.h
    )
source_group(geometry FILES ${Chrono_geometry_SOURCES} ${Chrono_geometry_HEADERS})

# Asset group

set(Chrono_assets_SOURCES
    assets/ChTexture.cpp
    assets/ChCamera.cpp
    assets/ChColor.cpp
    assets/ChGlyphs.cpp
    assets/ChVisualSystem.cpp
    assets/ChVisualModel.cpp
    assets/ChVisualMaterial.cpp
    assets/ChVisualShape.cpp
    assets/ChVisualShapeModelFile.cpp
    assets/ChVisualShapeTriangleMesh.cpp
    assets/ChVisualShapeSphere.cpp
    assets/ChVisualShapeEllipsoid.cpp
    assets/ChVisualShapeBox.cpp
    assets/ChVisualShapeBarrel.cpp
    assets/ChVisualShapeCone.cpp
    assets/ChVisualShapeCylinder.cpp
    assets/ChVisualShapeCapsule.cpp
    assets/ChVisualShapeRoundedCylinder.cpp
    assets/ChVisualShapeRoundedBox.cpp
    assets/ChVisualShapePath.cpp
    assets/ChVisualShapeLine.cpp
    assets/ChVisualShapePointPoint.cpp
    assets/ChVisualShapeSurface.cpp
    assets/ChVisualShapeFEA.cpp
    )
set(Chrono_assets_HEADERS
    assets/ChTexture.h
    assets/ChCamera.h
    assets/ChColor.h
    assets/ChGlyphs.h
    assets/ChVisualSystem.h
    assets/ChVisualModel.h
    assets/ChVisualMaterial.h
    assets/ChVisualShape.h
    assets/ChVisualShapes.h
    assets/ChVisualShapeModelFile.h
    assets/ChVisualShapeTriangleMesh.h
    assets/ChVisualShapeSphere.h
    assets/ChVisualShapeEllipsoid.h
    assets/ChVisualShapeBarrel.h
    assets/ChVisualShapeBox.h
    assets/ChVisualShapeCone.h
    assets/ChVisualShapeCylinder.h
    assets/ChVisualShapeCapsule.h
    assets/ChVisualShapeRoundedCylinder.h
    assets/ChVisualShapeRoundedBox.h
    assets/ChVisualShapePath.h
    assets/ChVisualShapeLine.h
    assets/ChVisualShapePointPoint.h
    assets/ChVisualShapeSurface.h
    assets/ChVisualShapeFEA.h
    )
source_group(assets FILES ${Chrono_assets_SOURCES} ${Chrono_assets_HEADERS})


# Multicore types and math 

if (CHRONO_THRUST_FOUND)
    set(Chrono_MulticoreMath_SOURCES
        multicore_math/matrix.cpp
        multicore_math/real2.cpp
        multicore_math/real3.cpp
        multicore_math/real4.cpp
        multicore_math/vec3.cpp
        )
    set(Chrono_MulticoreMath_HEADERS
        multicore_math/matrix.h
        multicore_math/real.h
        multicore_math/real_double.h
        multicore_math/real_single.h
        multicore_math/real2.h
        multicore_math/real3.h
        multicore_math/real4.h
        multicore_math/simd_avx.h
        multicore_math/simd_non.h
        multicore_math/simd_sse.h
        multicore_math/simd.h
        multicore_math/thrust.h
        multicore_math/types.h
        multicore_math/utility.h
    )
    source_group(multicore_math FILES ${Chrono_MulticoreMath_SOURCES} ${Chrono_MulticoreMath_HEADERS})
elseif()
    set(Chrono_MulticoreMath_SOURCES "")
    set(Chrono_MulticoreMath_HEADERS "")
endif()

# Collision group

set(Chrono_collision_SOURCES
    collision/ChCollisionInfo.cpp
    collision/ChCollisionModel.cpp
    collision/ChCollisionSystem.cpp
    collision/ChConvexDecomposition.cpp
    collision/ChCollisionShape.cpp
    collision/ChCollisionShapeArc2D.cpp
    collision/ChCollisionShapeBarrel.cpp
    collision/ChCollisionShapeBox.cpp
    collision/ChCollisionShapeCapsule.cpp
    collision/ChCollisionShapeCone.cpp
    collision/ChCollisionShapeConvexHull.cpp
    collision/ChCollisionShapeCylinder.cpp
    collision/ChCollisionShapeCylindricalShell.cpp
    collision/ChCollisionShapeEllipsoid.cpp
    collision/ChCollisionShapePath2D.cpp
    collision/ChCollisionShapePoint.cpp
    collision/ChCollisionShapeRoundedBox.cpp
    collision/ChCollisionShapeRoundedCylinder.cpp
    collision/ChCollisionShapeSegment2D.cpp
    collision/ChCollisionShapeSegment.cpp
    collision/ChCollisionShapeSphere.cpp
    collision/ChCollisionShapeTriangle.cpp
    collision/ChCollisionShapeMeshTriangle.cpp
    collision/ChCollisionShapeTriangleMesh.cpp
    )
set(Chrono_collision_HEADERS
    collision/ChCollisionInfo.h
    collision/ChCollisionModel.h
    collision/ChCollisionPair.h
    collision/ChCollisionSystem.h
    collision/ChConvexDecomposition.h
    collision/ChCollisionShapes.h
    collision/ChCollisionShape.h
    collision/ChCollisionShapeArc2D.h
    collision/ChCollisionShapeBarrel.h
    collision/ChCollisionShapeBox.h
    collision/ChCollisionShapeCapsule.h
    collision/ChCollisionShapeCone.h
    collision/ChCollisionShapeConvexHull.h
    collision/ChCollisionShapeCylinder.h
    collision/ChCollisionShapeCylindricalShell.h
    collision/ChCollisionShapeEllipsoid.h
    collision/ChCollisionShapePath2D.h
    collision/ChCollisionShapePoint.h
    collision/ChCollisionShapeRoundedBox.h
    collision/ChCollisionShapeRoundedCylinder.h
    collision/ChCollisionShapeSegment2D.h
    collision/ChCollisionShapeSegment.h
    collision/ChCollisionShapeSphere.h
    collision/ChCollisionShapeTriangle.h
    collision/ChCollisionShapeMeshTriangle.h
    collision/ChCollisionShapeTriangleMesh.h
    )
source_group(collision FILES ${Chrono_collision_SOURCES} ${Chrono_collision_HEADERS})

# Multicore collision group

if (CHRONO_THRUST_FOUND)
   message(STATUS "Add Chrono multicore collision detection library")       

   set(Chrono_collision_multicore_SOURCES
       collision/multicore/ChCollisionSystemMulticore.h
       collision/multicore/ChCollisionSystemMulticore.cpp
       collision/multicore/ChCollisionModelMulticore.h
       collision/multicore/ChCollisionModelMulticore.cpp
   )
   set(Chrono_collision_multicore_HEADERS
       collision/multicore/ChCollisionData.h
       collision/multicore/ChConvexShape.h
       collision/multicore/ChBroadphase.h
       collision/multicore/ChBroadphase.cpp
       collision/multicore/ChNarrowphase.h
       collision/multicore/ChNarrowphase.cpp
       collision/multicore/ChNarrowphaseMPR.cpp
       collision/multicore/ChNarrowphasePRIMS.cpp
       collision/multicore/ChRayTest.h
       collision/multicore/ChRayTest.cpp
       collision/multicore/ChCollisionUtils.h
       collision/multicore/ChCollisionUtilsBroadphase.cpp
       collision/multicore/ChCollisionUtilsMPR.cpp
       collision/multicore/ChCollisionUtilsPRIMS.cpp
   )
   source_group("collision\\multicore" FILES ${Chrono_collision_multicore_SOURCES} ${Chrono_collision_multicore_HEADERS})
else()
   set(Chrono_collision_multicore_SOURCES "")
   set(Chrono_collision_multicore_HEADERS "")
endif()

# Bullet collision group

set(Chrono_collision_bullet_SOURCES
    collision/bullet/ChCollisionSystemBullet.cpp
    collision/bullet/ChCollisionModelBullet.cpp
    collision/bullet/ChCollisionAlgorithmsBullet.cpp
    collision/bullet/ChCollisionUtilsBullet.cpp
    collision/bullet/BulletCollision/BroadphaseCollision/cbtAxisSweep3.cpp
    collision/bullet/BulletCollision/BroadphaseCollision/cbtSimpleBroadphase.cpp
    collision/bullet/BulletCollision/BroadphaseCollision/cbtOverlappingPairCache.cpp
    collision/bullet/BulletCollision/BroadphaseCollision/cbtBroadphaseProxy.cpp
    collision/bullet/BulletCollision/BroadphaseCollision/cbtDispatcher.cpp
    collision/bullet/BulletCollision/BroadphaseCollision/cbtCollisionAlgorithm.cpp
    collision/bullet/BulletCollision/BroadphaseCollision/cbtDbvt.cpp
    collision/bullet/BulletCollision/BroadphaseCollision/cbtDbvtBroadphase.cpp
    collision/bullet/BulletCollision/BroadphaseCollision/cbtQuantizedBvh.cpp
    collision/bullet/BulletCollision/CollisionDispatch/cbtUnionFind.cpp
    collision/bullet/BulletCollision/CollisionDispatch/cbtCollisionDispatcher.cpp
    collision/bullet/BulletCollision/CollisionDispatch/cbtCollisionDispatcherMt.cpp
    collision/bullet/BulletCollision/CollisionDispatch/cbtSphereSphereCollisionAlgorithm.cpp
    collision/bullet/BulletCollision/CollisionDispatch/cbtCollisionObject.cpp
    collision/bullet/BulletCollision/CollisionDispatch/cbtSphereBoxCollisionAlgorithm.cpp
    collision/bullet/BulletCollision/CollisionDispatch/cbtCollisionWorld.cpp
    collision/bullet/BulletCollision/CollisionDispatch/cbtCollisionWorldImporter.cpp
    collision/bullet/BulletCollision/CollisionDispatch/cbtSimulationIslandManager.cpp
    collision/bullet/BulletCollision/CollisionDispatch/cbtCompoundCollisionAlgorithm.cpp
    collision/bullet/BulletCollision/CollisionDispatch/cbtCompoundCompoundCollisionAlgorithm.cpp
    collision/bullet/BulletCollision/CollisionDispatch/cbtManifoldResult.cpp
    collision/bullet/BulletCollision/CollisionDispatch/cbtConvexConcaveCollisionAlgorithm.cpp
    collision/bullet/BulletCollision/CollisionDispatch/cbtEmptyCollisionAlgorithm.cpp
    collision/bullet/BulletCollision/CollisionDispatch/cbtSphereTriangleCollisionAlgorithm.cpp
    collision/bullet/BulletCollision/CollisionDispatch/cbtConvexConvexAlgorithm.cpp
    collision/bullet/BulletCollision/CollisionDispatch/SphereTriangleDetector.cpp
    collision/bullet/BulletCollision/CollisionDispatch/cbtDefaultCollisionConfiguration.cpp
    collision/bullet/BulletCollision/CollisionDispatch/cbtConvexPlaneCollisionAlgorithm.cpp
    collision/bullet/BulletCollision/CollisionDispatch/cbtActivatingCollisionAlgorithm.cpp
    collision/bullet/BulletCollision/CollisionDispatch/cbtBox2dBox2dCollisionAlgorithm.cpp
    collision/bullet/BulletCollision/CollisionDispatch/cbtBoxBoxCollisionAlgorithm.cpp
    collision/bullet/BulletCollision/CollisionDispatch/cbtBoxBoxDetector.cpp
    collision/bullet/BulletCollision/CollisionDispatch/cbtGhostObject.cpp
    collision/bullet/BulletCollision/CollisionDispatch/cbtConvex2dConvex2dAlgorithm.cpp
    collision/bullet/BulletCollision/CollisionDispatch/cbtInternalEdgeUtility.cpp
    collision/bullet/BulletCollision/CollisionDispatch/cbtHashedSimplePairCache.cpp
    collision/bullet/BulletCollision/CollisionShapes/cbtBarrelShape.cpp
    collision/bullet/BulletCollision/CollisionShapes/cbt2DShape.cpp
    collision/bullet/BulletCollision/CollisionShapes/cbtCEtriangleShape.cpp
    collision/bullet/BulletCollision/CollisionShapes/cbtSegmentShape.cpp
    collision/bullet/BulletCollision/CollisionShapes/cbtBoxShape.cpp
    collision/bullet/BulletCollision/CollisionShapes/cbtTriangleMeshShape.cpp
    collision/bullet/BulletCollision/CollisionShapes/cbtBvhTriangleMeshShape.cpp
    collision/bullet/BulletCollision/CollisionShapes/cbtTriangleMesh.cpp
    collision/bullet/BulletCollision/CollisionShapes/cbtTriangleIndexVertexArray.cpp
    collision/bullet/BulletCollision/CollisionShapes/cbtCollisionShape.cpp
    collision/bullet/BulletCollision/CollisionShapes/cbtTriangleCallback.cpp
    collision/bullet/BulletCollision/CollisionShapes/cbtCompoundShape.cpp
    collision/bullet/BulletCollision/CollisionShapes/cbtTetrahedronShape.cpp
    collision/bullet/BulletCollision/CollisionShapes/cbtConcaveShape.cpp
    collision/bullet/BulletCollision/CollisionShapes/cbtStridingMeshInterface.cpp
    collision/bullet/BulletCollision/CollisionShapes/cbtConeShape.cpp
    collision/bullet/BulletCollision/CollisionShapes/cbtStaticPlaneShape.cpp
    collision/bullet/BulletCollision/CollisionShapes/cbtConvexHullShape.cpp
    collision/bullet/BulletCollision/CollisionShapes/cbtSphereShape.cpp
    collision/bullet/BulletCollision/CollisionShapes/cbtConvexShape.cpp
    collision/bullet/BulletCollision/CollisionShapes/cbtPolyhedralConvexShape.cpp
    collision/bullet/BulletCollision/CollisionShapes/cbtConvexTriangleMeshShape.cpp
    collision/bullet/BulletCollision/CollisionShapes/cbtOptimizedBvh.cpp
    collision/bullet/BulletCollision/CollisionShapes/cbtCylinderShape.cpp
    collision/bullet/BulletCollision/CollisionShapes/cbtCylindricalShellShape.cpp
    collision/bullet/BulletCollision/CollisionShapes/cbtMultiSphereShape.cpp
    collision/bullet/BulletCollision/CollisionShapes/cbtEmptyShape.cpp
    collision/bullet/BulletCollision/CollisionShapes/cbtMinkowskiSumShape.cpp
    collision/bullet/BulletCollision/CollisionShapes/cbtTriangleBuffer.cpp
    collision/bullet/BulletCollision/CollisionShapes/cbtHeightfieldTerrainShape.cpp
    collision/bullet/BulletCollision/CollisionShapes/cbtCapsuleShape.cpp
    collision/bullet/BulletCollision/CollisionShapes/cbtConvexInternalShape.cpp
    collision/bullet/BulletCollision/CollisionShapes/cbtUniformScalingShape.cpp
    collision/bullet/BulletCollision/CollisionShapes/cbtBox2dShape.cpp
    collision/bullet/BulletCollision/CollisionShapes/cbtConvex2dShape.cpp
    collision/bullet/BulletCollision/CollisionShapes/cbtConvexPointCloudShape.cpp
    collision/bullet/BulletCollision/CollisionShapes/cbtMultimaterialTriangleMeshShape.cpp
    collision/bullet/BulletCollision/CollisionShapes/cbtScaledBvhTriangleMeshShape.cpp
    collision/bullet/BulletCollision/CollisionShapes/cbtShapeHull.cpp
    collision/bullet/BulletCollision/CollisionShapes/cbtTriangleIndexVertexMaterialArray.cpp
    collision/bullet/BulletCollision/CollisionShapes/cbtSdfCollisionShape.cpp
    collision/bullet/BulletCollision/CollisionShapes/cbtMiniSDF.cpp
    collision/bullet/BulletCollision/CollisionShapes/cbtConvexPolyhedron.cpp
    collision/bullet/BulletCollision/NarrowPhaseCollision/cbtContinuousConvexCollision.cpp
    collision/bullet/BulletCollision/NarrowPhaseCollision/cbtSubSimplexConvexCast.cpp
    collision/bullet/BulletCollision/NarrowPhaseCollision/cbtConvexCast.cpp
    collision/bullet/BulletCollision/NarrowPhaseCollision/cbtRaycastCallback.cpp
    collision/bullet/BulletCollision/NarrowPhaseCollision/cbtPersistentManifold.cpp
    collision/bullet/BulletCollision/NarrowPhaseCollision/cbtMinkowskiPenetrationDepthSolver.cpp
    collision/bullet/BulletCollision/NarrowPhaseCollision/cbtGjkConvexCast.cpp
    collision/bullet/BulletCollision/NarrowPhaseCollision/cbtGjkEpaPenetrationDepthSolver.cpp
    collision/bullet/BulletCollision/NarrowPhaseCollision/cbtVoronoiSimplexSolver.cpp
    collision/bullet/BulletCollision/NarrowPhaseCollision/cbtGjkPairDetector.cpp
    collision/bullet/BulletCollision/NarrowPhaseCollision/cbtGjkEpa2.cpp
    collision/bullet/BulletCollision/NarrowPhaseCollision/cbtPolyhedralContactClipping.cpp
    collision/bullet/LinearMath/cbtQuickprof.cpp
    collision/bullet/LinearMath/cbtAlignedAllocator.cpp
    collision/bullet/LinearMath/cbtGeometryUtil.cpp
    collision/bullet/LinearMath/cbtConvexHull.cpp
    collision/bullet/LinearMath/cbtConvexHullComputer.cpp
    collision/bullet/LinearMath/cbtSerializer.cpp
    collision/bullet/LinearMath/cbtSerializer64.cpp
    collision/bullet/LinearMath/cbtPolarDecomposition.cpp
    collision/bullet/LinearMath/cbtThreads.cpp
    collision/bullet/LinearMath/cbtVector3.cpp
    collision/bullet/LinearMath/TaskScheduler/cbtTaskScheduler.cpp
    collision/bullet/LinearMath/TaskScheduler/cbtThreadSupportPosix.cpp
    collision/bullet/LinearMath/TaskScheduler/cbtThreadSupportWin32.cpp
    )
set(Chrono_collision_bullet_HEADERS
    collision/bullet/ChCollisionSystemBullet.h
    collision/bullet/ChCollisionModelBullet.h
    collision/bullet/ChCollisionAlgorithmsBullet.h
    collision/bullet/ChCollisionUtilsBullet.h
    )
source_group("collision\\bullet" FILES ${Chrono_collision_bullet_SOURCES} ${Chrono_collision_bullet_HEADERS})

# Particle factory group

set(Chrono_particlefactory_SOURCES
    )
set(Chrono_particlefactory_HEADERS
    particlefactory/ChParticleEmitter.h
    particlefactory/ChRandomShapeCreator.h
    particlefactory/ChRandomParticlePosition.h
    particlefactory/ChRandomParticleAlignment.h
    particlefactory/ChRandomParticleVelocity.h
    particlefactory/ChParticleRemover.h
    particlefactory/ChParticleEventTrigger.h
    particlefactory/ChParticleProcessEvent.h
    particlefactory/ChParticleProcessor.h
    )
source_group(particlefactory FILES ${Chrono_particlefactory_SOURCES} ${Chrono_particlefactory_HEADERS})

# Timestepper group

set(Chrono_timestepper_SOURCES
    timestepper/ChIntegrable.cpp
    timestepper/ChTimestepper.cpp
    timestepper/ChTimestepperHHT.cpp
    timestepper/ChStaticAnalysis.cpp
    timestepper/ChAssemblyAnalysis.cpp
    )
set(Chrono_timestepper_HEADERS
    timestepper/ChState.h
    timestepper/ChIntegrable.h
    timestepper/ChTimestepper.h
    timestepper/ChTimestepperHHT.h
    timestepper/ChStaticAnalysis.h
    timestepper/ChAssemblyAnalysis.h
    )
source_group(timestepper FILES ${Chrono_timestepper_SOURCES} ${Chrono_timestepper_HEADERS})

# Motion functions group

set(Chrono_functions_SOURCES
	functions/ChFunctionBSpline.cpp
	functions/ChFunctionCycloidal.cpp
    functions/ChFunctionBase.cpp
    functions/ChFunctionConst.cpp
    functions/ChFunctionConstAcc.cpp
    functions/ChFunctionConstJerk.cpp
    functions/ChFunctionDerivative.cpp
    functions/ChFunctionFillet3.cpp
    functions/ChFunctionIntegral.cpp
    functions/ChFunctionInterp.cpp
    functions/ChFunctionMirror.cpp
    functions/ChFunctionOperator.cpp
    functions/ChFunctionPoly.cpp
    functions/ChFunctionPoly23.cpp
    functions/ChFunctionPoly345.cpp
    functions/ChFunctionPosition.cpp
    functions/ChFunctionPositionLine.cpp
    functions/ChFunctionPositionSetpoint.cpp
    functions/ChFunctionPositionXYZFunctions.cpp
    functions/ChFunctionRamp.cpp
    functions/ChFunctionRepeat.cpp
    functions/ChFunctionRotation.cpp
    functions/ChFunctionRotationABCFunctions.cpp
    functions/ChFunctionRotationAxis.cpp
    functions/ChFunctionRotationBSpline.cpp
    functions/ChFunctionRotationSetpoint.cpp
    functions/ChFunctionRotationSQUAD.cpp
    functions/ChFunctionSequence.cpp
    functions/ChFunctionSetpoint.cpp
    functions/ChFunctionSine.cpp
    functions/ChFunctionSineStep.cpp
    )
set(Chrono_functions_HEADERS
	functions/ChFunctionBSpline.h
	functions/ChFunctionCycloidal.h
    functions/ChFunction.h
    functions/ChFunctionBase.h
    functions/ChFunctionConst.h
    functions/ChFunctionConstAcc.h
    functions/ChFunctionConstJerk.h
    functions/ChFunctionDerivative.h
    functions/ChFunctionFillet3.h
    functions/ChFunctionIntegral.h
    functions/ChFunctionInterp.h
    functions/ChFunctionLambda.h
    functions/ChFunctionMirror.h
    functions/ChFunctionOperator.h
    functions/ChFunctionPoly.h
    functions/ChFunctionPoly23.h
    functions/ChFunctionPoly345.h
    functions/ChFunctionPosition.h
    functions/ChFunctionPositionLine.h
    functions/ChFunctionPositionSetpoint.h
    functions/ChFunctionPositionXYZFunctions.h
    functions/ChFunctionRamp.h
    functions/ChFunctionRepeat.h
    functions/ChFunctionRotation.h
    functions/ChFunctionRotationABCFunctions.h
    functions/ChFunctionRotationAxis.h
    functions/ChFunctionRotationBSpline.h
    functions/ChFunctionRotationSetpoint.h
    functions/ChFunctionRotationSQUAD.h
    functions/ChFunctionSequence.h
    functions/ChFunctionSetpoint.h
    functions/ChFunctionSine.h
    functions/ChFunctionSineStep.h
    )
source_group(functions FILES ${Chrono_functions_SOURCES} ${Chrono_functions_HEADERS})

# Solver group

set(Chrono_solver_SOURCES
    solver/ChSystemDescriptor.cpp
    solver/ChSolver.cpp
    solver/ChDirectSolverLS.cpp
    solver/ChDirectSolverLScomplex.cpp
    solver/ChIterativeSolver.cpp
    solver/ChIterativeSolverLS.cpp
    solver/ChIterativeSolverVI.cpp
    solver/ChSolverPSOR.cpp
    solver/ChSolverPJacobi.cpp
    solver/ChSolverPSSOR.cpp
    solver/ChSolverPMINRES.cpp
    solver/ChSolverBB.cpp
    solver/ChSolverAPGD.cpp
    solver/ChSolverADMM.cpp
    solver/ChKRMBlock.cpp
    solver/ChNlsolver.cpp
    )
set(Chrono_solver_HEADERS
    solver/ChSystemDescriptor.h
    solver/ChSolver.h
    solver/ChSolverLS.h
    solver/ChSolverVI.h
    solver/ChDirectSolverLS.h
    solver/ChDirectSolverLScomplex.h
    solver/ChIterativeSolver.h
    solver/ChIterativeSolverLS.h
    solver/ChIterativeSolverVI.h
    solver/ChSolverPJacobi.h
    solver/ChSolverPMINRES.h
    solver/ChSolverBB.h
    solver/ChSolverAPGD.h
    solver/ChSolverADMM.h
    solver/ChSolverPSOR.h
    solver/ChSolverPSSOR.h
    solver/ChKRMBlock.h
    solver/ChNlsolver.h
    )
source_group(solver FILES ${Chrono_solver_SOURCES} ${Chrono_solver_HEADERS})

# Solver sub-groups

set(Chrono_solver_variables_SOURCES
    solver/ChVariables.cpp
    solver/ChVariablesGeneric.cpp
    solver/ChVariablesGenericDiagonalMass.cpp
    solver/ChVariablesBody.cpp
    solver/ChVariablesBodySharedMass.cpp
    solver/ChVariablesBodyOwnMass.cpp
    solver/ChVariablesShaft.cpp
    solver/ChVariablesNode.cpp
)
set(Chrono_solver_variables_HEADERS
    solver/ChVariables.h
    solver/ChVariablesBody.h
    solver/ChVariablesBodyOwnMass.h
    solver/ChVariablesBodySharedMass.h
    solver/ChVariablesShaft.h
    solver/ChVariablesGeneric.h
    solver/ChVariablesGenericDiagonalMass.h
    solver/ChVariablesNode.h
)
source_group(solver\\variables FILES ${Chrono_solver_variables_SOURCES} ${Chrono_solver_variables_HEADERS})

set(Chrono_solver_constraints_SOURCES
    solver/ChConstraint.cpp
    solver/ChConstraintTwo.cpp
    solver/ChConstraintTwoGeneric.cpp
    solver/ChConstraintTwoGenericBoxed.cpp
    solver/ChConstraintTwoBodies.cpp
    solver/ChConstraintThree.cpp
    solver/ChConstraintThreeGeneric.cpp
    solver/ChConstraintThreeBBShaft.cpp
    solver/ChConstraintNgeneric.cpp
)
set(Chrono_solver_constraints_HEADERS
    solver/ChConstraint.h
    solver/ChConstraintThree.h
    solver/ChConstraintThreeBBShaft.h
    solver/ChConstraintThreeGeneric.h
    solver/ChConstraintTwo.h
    solver/ChConstraintTwoBodies.h
    solver/ChConstraintTwoGeneric.h
    solver/ChConstraintTwoGenericBoxed.h
    solver/ChConstraintTuple.h
    solver/ChConstraintTwoTuples.h
    solver/ChConstraintTwoTuplesContactN.h
    solver/ChConstraintTwoTuplesFrictionT.h
    solver/ChConstraintTwoTuplesRollingN.h
    solver/ChConstraintTwoTuplesRollingT.h
    solver/ChConstraintNgeneric.h
)
source_group(solver\\constraints FILES ${Chrono_solver_constraints_SOURCES} ${Chrono_solver_constraints_HEADERS})

# Utility group

set(Chrono_utils_SOURCES
    utils/ChUtilsGeometry.cpp
    utils/ChUtilsCreators.cpp
    utils/ChUtilsGenerators.cpp
    utils/ChUtilsInputOutput.cpp
    utils/ChUtilsChaseCamera.cpp
    utils/ChUtilsValidation.cpp
    utils/ChOpenMP.cpp
    utils/ChProfiler.cpp
    utils/ChControllers.cpp
    utils/ChFilters.cpp
    utils/ChCompositeInertia.cpp
    utils/ChConvexHull.cpp
    utils/ChBodyGeometry.cpp
    utils/ChSocket.cpp
    utils/ChSocketCommunication.cpp
    )
set(Chrono_utils_HEADERS
    utils/ChConstants.h
    utils/ChUtils.h
    utils/ChOpenMP.h
    utils/ChUtilsGeometry.h
    utils/ChUtilsCreators.h
    utils/ChUtilsGenerators.h
    utils/ChUtilsSamplers.h
    utils/ChUtilsInputOutput.h
    utils/ChUtilsChaseCamera.h
    utils/ChUtilsValidation.h
    utils/ChProfiler.h
    utils/ChControllers.h
    utils/ChFilters.h
    utils/ChCompositeInertia.h
    utils/ChConvexHull.h
    utils/ChBodyGeometry.h
    utils/ChSocket.h
    utils/ChSocketCommunication.h
)
if(BUILD_BENCHMARKING)
    set(Chrono_utils_HEADERS ${Chrono_utils_HEADERS} utils/ChBenchmark.h)
endif()
source_group(utils FILES ${Chrono_utils_SOURCES} ${Chrono_utils_HEADERS})

# -------------------------------------------------------------------------------------------------
# Third-party files
# -------------------------------------------------------------------------------------------------

# Gimpact group
set(Chrono_collision_gimpact_FILES
    collision/gimpact/GIMPACT/core/gim_box_set.cpp
    collision/gimpact/GIMPACT/core/gim_contact.cpp
    collision/gimpact/GIMPACT/core/gim_memory.cpp
    collision/gimpact/GIMPACT/core/gim_tri_collision.cpp
    collision/gimpact/GIMPACT/Bullet/cbtContactProcessing.cpp
    collision/gimpact/GIMPACT/Bullet/cbtGenericPoolAllocator.cpp
    collision/gimpact/GIMPACT/Bullet/cbtGImpactBvh.cpp
    collision/gimpact/GIMPACT/Bullet/cbtGImpactCollisionAlgorithm.cpp
    collision/gimpact/GIMPACT/Bullet/cbtGImpactQuantizedBvh.cpp
    collision/gimpact/GIMPACT/Bullet/cbtGImpactShape.cpp
    collision/gimpact/GIMPACT/Bullet/cbtTriangleShapeEx.cpp
    #collision/gimpact/GIMPACTUtils/cbtGImpactConvexDecompositionShape.cpp
    collision/gimpact/ConvexDecomposition/bestfit.cpp
    collision/gimpact/ConvexDecomposition/bestfitobb.cpp
    collision/gimpact/ConvexDecomposition/cd_hull.cpp
    collision/gimpact/ConvexDecomposition/concavity.cpp
    collision/gimpact/ConvexDecomposition/ConvexBuilder.cpp
    collision/gimpact/ConvexDecomposition/ConvexDecomposition.cpp
    collision/gimpact/ConvexDecomposition/fitsphere.cpp
    collision/gimpact/ConvexDecomposition/float_math.cpp
    collision/gimpact/ConvexDecomposition/meshvolume.cpp
    collision/gimpact/ConvexDecomposition/planetri.cpp
    collision/gimpact/ConvexDecomposition/raytri.cpp
    collision/gimpact/ConvexDecomposition/splitplane.cpp
    collision/gimpact/ConvexDecomposition/vlookup.cpp
    )
source_group(collision\\gimpact FILES ${Chrono_collision_gimpact_FILES})

# HACD group
set(Chrono_collision_convexdecompHACD_FILES
    ../chrono_thirdparty/HACD/hacdRaycastMesh.h
    ../chrono_thirdparty/HACD/hacdMicroAllocator.h
    ../chrono_thirdparty/HACD/hacdGraph.h
    ../chrono_thirdparty/HACD/hacdMeshDecimator.h
    ../chrono_thirdparty/HACD/hacdHACD.h
    ../chrono_thirdparty/HACD/hacdManifoldMesh.h
    ../chrono_thirdparty/HACD/hacdICHull.h
    ../chrono_thirdparty/HACD/hacdSArray.h
    ../chrono_thirdparty/HACD/hacdVector.h
    ../chrono_thirdparty/HACD/hacdVersion.h
    ../chrono_thirdparty/HACD/hacdRaycastMesh.cpp
    ../chrono_thirdparty/HACD/hacdMicroAllocator.cpp
    ../chrono_thirdparty/HACD/hacdGraph.cpp
    ../chrono_thirdparty/HACD/hacdMeshDecimator.cpp
    ../chrono_thirdparty/HACD/hacdHACD.cpp
    ../chrono_thirdparty/HACD/hacdManifoldMesh.cpp
    ../chrono_thirdparty/HACD/hacdICHull.cpp
    )
source_group(collision\\convexdecomp\\HACD FILES ${Chrono_collision_convexdecompHACD_FILES})

# HACDv2 group
set(Chrono_collision_convexdecompHACDv2_FILES
    ../chrono_thirdparty/HACDv2/AutoGeometry.h
    ../chrono_thirdparty/HACDv2/HACD.h
    ../chrono_thirdparty/HACDv2/ConvexHull.h
    ../chrono_thirdparty/HACDv2/WuQuantizer.h
    ../chrono_thirdparty/HACDv2/dgTypes.h
    ../chrono_thirdparty/HACDv2/dgRefCounter.h
    ../chrono_thirdparty/HACDv2/dgConvexHull3d.h
    ../chrono_thirdparty/HACDv2/dgHeap.h
    ../chrono_thirdparty/HACDv2/dgStack.h
    ../chrono_thirdparty/HACDv2/dgList.h
    ../chrono_thirdparty/HACDv2/dgTree.h
    ../chrono_thirdparty/HACDv2/dgGoogol.h
    ../chrono_thirdparty/HACDv2/dgSphere.h
    ../chrono_thirdparty/HACDv2/dgSmallDeterminant.h
    ../chrono_thirdparty/HACDv2/dgQuaternion.h
    ../chrono_thirdparty/HACDv2/dgArray.h
    ../chrono_thirdparty/HACDv2/dgVector.h
    ../chrono_thirdparty/HACDv2/dgMatrix.h
    ../chrono_thirdparty/HACDv2/dgPolyhedra.h
    ../chrono_thirdparty/HACDv2/dgMeshEffect.h
    ../chrono_thirdparty/HACDv2/MergeHulls.h
    ../chrono_thirdparty/HACDv2/wavefront.h
    ../chrono_thirdparty/HACDv2/AutoGeometry.cpp
    ../chrono_thirdparty/HACDv2/HACD.cpp
    ../chrono_thirdparty/HACDv2/ConvexHull.cpp
    ../chrono_thirdparty/HACDv2/WuQuantizer.cpp
    ../chrono_thirdparty/HACDv2/dgTypes.cpp
    ../chrono_thirdparty/HACDv2/dgConvexHull3d.cpp
    ../chrono_thirdparty/HACDv2/dgTree.cpp
    ../chrono_thirdparty/HACDv2/dgGoogol.cpp
    ../chrono_thirdparty/HACDv2/dgSphere.cpp
    ../chrono_thirdparty/HACDv2/dgSmallDeterminant.cpp
    ../chrono_thirdparty/HACDv2/dgQuaternion.cpp
    ../chrono_thirdparty/HACDv2/dgMatrix.cpp
    ../chrono_thirdparty/HACDv2/dgPolyhedra.cpp
    ../chrono_thirdparty/HACDv2/dgMeshEffect.cpp
    ../chrono_thirdparty/HACDv2/MergeHulls.cpp
    ../chrono_thirdparty/HACDv2/wavefront.cpp
    )
source_group(collision\\convexdecomp\\HACDv2 FILES ${Chrono_collision_convexdecompHACDv2_FILES})

# TinyObj Group
set(Chrono_tiny_obj_FILES
  ../chrono_thirdparty/tinyobjloader/tiny_obj_loader.cc
  ../chrono_thirdparty/tinyobjloader/tiny_obj_loader.h
)
source_group(utils\\tiny_obj FILES ${Chrono_tiny_obj_FILES})

# LibSTL Group
set(Chrono_libstl_FILES
  ../chrono_thirdparty/libstl/stlfile.c
  ../chrono_thirdparty/libstl/stlfile.h
)
source_group(utils\\libstl FILES ${Chrono_libstl_FILES})

# -------------------------------------------------------------------------------------------------
# Collect all source and header files for the Chrono core library
# -------------------------------------------------------------------------------------------------

<<<<<<< HEAD
set(ChronoEngine_SOURCES
    ${ChronoEngine_core_SOURCES}
    ${ChronoEngine_serialization_SOURCES}
    ${ChronoEngine_physics_SOURCES}
    ${ChronoEngine_physics_contact_SOURCES}
    ${ChronoEngine_physics_links_SOURCES}
    ${ChronoEngine_physics_loads_SOURCES}
    ${ChronoEngine_physics_hydraulics_SOURCES}
    ${ChronoEngine_physics_shafts_SOURCES}
    ${ChronoEngine_soa_SOURCES}
    ${ChronoEngine_fea_SOURCES}
    ${ChronoEngine_fea_nodes_SOURCES}
    ${ChronoEngine_fea_elements_SOURCES}
    ${ChronoEngine_fea_constraints_SOURCES}
    ${ChronoEngine_fea_materials_SOURCES}
    ${ChronoEngine_fea_sections_SOURCES}
    ${ChronoEngine_solver_SOURCES}
    ${ChronoEngine_solver_constraints_SOURCES}
    ${ChronoEngine_solver_variables_SOURCES}
    ${ChronoEngine_MulticoreMath_SOURCES}
    ${ChronoEngine_collision_SOURCES}
    ${ChronoEngine_geometry_SOURCES}
    ${ChronoEngine_assets_SOURCES}
    ${ChronoEngine_particlefactory_SOURCES}
    ${ChronoEngine_timestepper_SOURCES}
    ${ChronoEngine_functions_SOURCES}
    ${ChronoEngine_collision_multicore_SOURCES}
    ${ChronoEngine_collision_bullet_SOURCES}
    ${ChronoEngine_utils_SOURCES}
)

set(ChronoEngine_HEADERS
    ${ChronoEngine_core_HEADERS}
    ${ChronoEngine_serialization_HEADERS}
    ${ChronoEngine_physics_HEADERS}
    ${ChronoEngine_physics_contact_HEADERS}
    ${ChronoEngine_physics_links_HEADERS}
    ${ChronoEngine_physics_loads_HEADERS}
    ${ChronoEngine_physics_hydraulics_HEADERS}
    ${ChronoEngine_physics_shafts_HEADERS}
    ${ChronoEngine_soa_HEADERS}
    ${ChronoEngine_fea_HEADERS}
    ${ChronoEngine_fea_nodes_HEADERS}
    ${ChronoEngine_fea_elements_HEADERS}
    ${ChronoEngine_fea_constraints_HEADERS}
    ${ChronoEngine_fea_materials_HEADERS}
    ${ChronoEngine_fea_sections_HEADERS}
    ${ChronoEngine_fea_constraints_HEADERS}
    ${ChronoEngine_solver_HEADERS}
    ${ChronoEngine_solver_constraints_HEADERS}
    ${ChronoEngine_solver_variables_HEADERS}
    ${ChronoEngine_MulticoreMath_HEADERS}
    ${ChronoEngine_collision_HEADERS}
    ${ChronoEngine_geometry_HEADERS}
    ${ChronoEngine_assets_HEADERS}
    ${ChronoEngine_particlefactory_HEADERS}
    ${ChronoEngine_timestepper_HEADERS}
    ${ChronoEngine_functions_HEADERS}
    ${ChronoEngine_collision_multicore_HEADERS}
    ${ChronoEngine_collision_bullet_HEADERS}
    ${ChronoEngine_utils_HEADERS}
=======
set(Chrono_SOURCES
    ${Chrono_core_SOURCES}
    ${Chrono_serialization_SOURCES}
    ${Chrono_physics_SOURCES}
    ${Chrono_physics_contact_SOURCES}
    ${Chrono_physics_links_SOURCES}
    ${Chrono_physics_loads_SOURCES}
    ${Chrono_physics_hydraulics_SOURCES}
    ${Chrono_physics_shafts_SOURCES}
    ${Chrono_fea_SOURCES}
    ${Chrono_fea_nodes_SOURCES}
    ${Chrono_fea_elements_SOURCES}
    ${Chrono_fea_constraints_SOURCES}
    ${Chrono_fea_materials_SOURCES}
    ${Chrono_fea_sections_SOURCES}
    ${Chrono_solver_SOURCES}
    ${Chrono_solver_constraints_SOURCES}
    ${Chrono_solver_variables_SOURCES}
    ${Chrono_MulticoreMath_SOURCES}
    ${Chrono_collision_SOURCES}
    ${Chrono_geometry_SOURCES}
    ${Chrono_assets_SOURCES}
    ${Chrono_particlefactory_SOURCES}
    ${Chrono_timestepper_SOURCES}
    ${Chrono_functions_SOURCES}
    ${Chrono_collision_multicore_SOURCES}
    ${Chrono_collision_bullet_SOURCES}
    ${Chrono_utils_SOURCES}
)

set(Chrono_HEADERS
    ${Chrono_core_HEADERS}
    ${Chrono_serialization_HEADERS}
    ${Chrono_physics_HEADERS}
    ${Chrono_physics_contact_HEADERS}
    ${Chrono_physics_links_HEADERS}
    ${Chrono_physics_loads_HEADERS}
    ${Chrono_physics_hydraulics_HEADERS}
    ${Chrono_physics_shafts_HEADERS}
    ${Chrono_fea_HEADERS}
    ${Chrono_fea_nodes_HEADERS}
    ${Chrono_fea_elements_HEADERS}
    ${Chrono_fea_constraints_HEADERS}
    ${Chrono_fea_materials_HEADERS}
    ${Chrono_fea_sections_HEADERS}
    ${Chrono_fea_constraints_HEADERS}
    ${Chrono_solver_HEADERS}
    ${Chrono_solver_constraints_HEADERS}
    ${Chrono_solver_variables_HEADERS}
    ${Chrono_MulticoreMath_HEADERS}
    ${Chrono_collision_HEADERS}
    ${Chrono_geometry_HEADERS}
    ${Chrono_assets_HEADERS}
    ${Chrono_particlefactory_HEADERS}
    ${Chrono_timestepper_HEADERS}
    ${Chrono_functions_HEADERS}
    ${Chrono_collision_multicore_HEADERS}
    ${Chrono_collision_bullet_HEADERS}
    ${Chrono_utils_HEADERS}
>>>>>>> 19e970e9
)

set(Chrono_thirdparty_FILES
    ${Chrono_collision_convexdecompHACD_FILES}
    ${Chrono_collision_convexdecompHACDv2_FILES}
    ${Chrono_collision_gimpact_FILES}
    ${Chrono_tiny_obj_FILES}
    ${Chrono_libstl_FILES}
)

set(Chrono_FILES
    ${Chrono_SOURCES}
    ${Chrono_HEADERS}
    ${Chrono_thirdparty_FILES}
)

# -------------------------------------------------------------------------------------------------
# Disable all warnings from external code
# -------------------------------------------------------------------------------------------------

if(CMAKE_CXX_COMPILER_ID MATCHES "Clang")
  set_source_files_properties(${Chrono_collision_bullet_SOURCES} PROPERTIES COMPILE_OPTIONS "-Wno-everything")
  set_source_files_properties(${Chrono_collision_convexdecompHACD_FILES} PROPERTIES COMPILE_OPTIONS "-Wno-everything")
  set_source_files_properties(${Chrono_collision_convexdecompHACDv2_FILES} PROPERTIES COMPILE_OPTIONS "-Wno-everything")
  set_source_files_properties(${Chrono_collision_gimpact_FILES} PROPERTIES COMPILE_OPTIONS "-Wno-everything")
  set_source_files_properties(${Chrono_tiny_obj_FILES} PROPERTIES COMPILE_OPTIONS "-Wno-everything")
elseif(MSVC)
  set_source_files_properties(${Chrono_collision_bullet_SOURCES} PROPERTIES COMPILE_OPTIONS "/w")
  set_source_files_properties(${Chrono_collision_convexdecompHACD_FILES} PROPERTIES COMPILE_OPTIONS "/w")
  set_source_files_properties(${Chrono_collision_convexdecompHACDv2_FILES} PROPERTIES COMPILE_OPTIONS "/w")
  set_source_files_properties(${Chrono_collision_gimpact_FILES} PROPERTIES COMPILE_OPTIONS "/w")
  set_source_files_properties(${Chrono_tiny_obj_FILES} PROPERTIES COMPILE_OPTIONS "/w")
else()
  set_source_files_properties(${Chrono_collision_bullet_SOURCES} PROPERTIES COMPILE_OPTIONS "-w")
  set_source_files_properties(${Chrono_collision_convexdecompHACD_FILES} PROPERTIES COMPILE_OPTIONS "-w")
  set_source_files_properties(${Chrono_collision_convexdecompHACDv2_FILES} PROPERTIES COMPILE_OPTIONS "-w")
  set_source_files_properties(${Chrono_collision_gimpact_FILES} PROPERTIES COMPILE_OPTIONS "-w")
  set_source_files_properties(${Chrono_tiny_obj_FILES} PROPERTIES COMPILE_OPTIONS "-w")
endif()

# -------------------------------------------------------------------------------------------------
# Add the Chrono_core library to the project
# -------------------------------------------------------------------------------------------------

add_library(Chrono_core ${Chrono_FILES})
add_library(Chrono::core ALIAS Chrono_core)

if(CH_WHOLE_PROG_OPT)
  set_target_properties(Chrono_core PROPERTIES COMPILE_FLAGS "/GL")
  set_target_properties(Chrono_core PROPERTIES LINK_FLAGS "/LTCG")
endif()

if (CH_STATIC)
  target_compile_definitions(Chrono_core PUBLIC $<$<COMPILE_LANGUAGE:CXX>:CH_STATIC>)
  set_target_properties(Chrono_core PROPERTIES POSITION_INDEPENDENT_CODE ON)
endif()

if(MSVC)
  set_target_properties(Chrono_core PROPERTIES MSVC_RUNTIME_LIBRARY ${CH_MSVC_RUNTIME_LIBRARY})
endif()

# TODO DARIOM: CH_INCLUDES_BUILD can be removed, used only here now
list(APPEND CH_INCLUDES_BUILD "${CMAKE_SOURCE_DIR}/src")
list(APPEND CH_INCLUDES_BUILD "${PROJECT_BINARY_DIR}")
list(APPEND CH_INCLUDES_BUILD "${CMAKE_SOURCE_DIR}/src/chrono/collision/bullet" )
list(APPEND CH_INCLUDES_BUILD "${CMAKE_SOURCE_DIR}/src/chrono/collision/gimpact" )
list(APPEND CH_INCLUDES_BUILD "${CMAKE_SOURCE_DIR}/src/chrono_thirdparty/HACD")
list(APPEND CH_INCLUDES_BUILD "${CMAKE_SOURCE_DIR}/src/chrono_thirdparty/HACDv2")

list(APPEND CH_INCLUDES_INSTALL "include")
list(APPEND CH_INCLUDES_INSTALL "include/chrono/collision/bullet")
list(APPEND CH_INCLUDES_INSTALL "include/chrono/collision/gimpact")
list(APPEND CH_INCLUDES_INSTALL "include/chrono_thirdparty/HACD")
list(APPEND CH_INCLUDES_INSTALL "include/chrono_thirdparty/HACDv2")

target_include_directories(Chrono_core PUBLIC
  "$<BUILD_INTERFACE:${CH_INCLUDES_BUILD}>"
  "$<INSTALL_INTERFACE:${CH_INCLUDES_INSTALL}>"
)

target_link_libraries(Chrono_core PUBLIC Eigen3::Eigen)

if(CHRONO_THRUST_FOUND)
  target_link_libraries(Chrono_core PRIVATE Thrust::Thrust)

  if(CH_ENABLE_OPENMP)
    target_compile_definitions(Chrono_core PRIVATE "THRUST_DEVICE_SYSTEM=THRUST_DEVICE_SYSTEM_OMP")
    target_compile_definitions(Chrono_core PRIVATE "THRUST_HOST_SYSTEM=THRUST_HOST_SYSTEM_OMP")
  else()
    target_compile_definitions(Chrono_core PRIVATE "THRUST_DEVICE_SYSTEM=THRUST_DEVICE_SYSTEM_CPP")
    target_compile_definitions(Chrono_core PRIVATE "THRUST_HOST_SYSTEM=THRUST_HOST_SYSTEM_CPP")
  endif()
endif()

if(CH_ENABLE_OPENMP)
  target_link_libraries(Chrono_core PUBLIC OpenMP::OpenMP_CXX)
endif()

if(UNIX)
  target_link_libraries(Chrono_core PUBLIC pthread)
endif()

# Add the 'socket' library to the linking, depending on platform.
if(${CMAKE_SYSTEM_NAME} MATCHES "Windows")
	if("${CH_COMPILER}" STREQUAL "COMPILER_MSVC")
        target_link_libraries(Chrono_core PUBLIC Ws2_32.lib)
	elseif("${CH_COMPILER}" STREQUAL "COMPILER_MSVC_X64")
        target_link_libraries(Chrono_core PUBLIC Ws2_32.lib)
	elseif("${CH_COMPILER}" STREQUAL "COMPILER_GCC")
	elseif("${CH_COMPILER}" STREQUAL "COMPILER_GCC_X64")
	endif()
elseif(${CMAKE_SYSTEM_NAME} MATCHES "Linux")
elseif(${CMAKE_SYSTEM_NAME} MATCHES "Darwin")
endif()

if(CH_USE_SIMD)
    message(STATUS "Using SIMD flags: ${SIMD_FLAGS}")
    target_compile_options(Chrono_core PUBLIC $<$<COMPILE_LANGUAGE:CXX>:${SIMD_FLAGS}>)
endif() 

#-----------------------------------------------------------------------------
# Miscellaneous compiler flags
#-----------------------------------------------------------------------------

## WARNING: with the new CUDA handling flags are not propagated to the host compiler
# - without generator-expression e.g. $<$<COMPILE_LANGUAGE:CXX>:MYOPTION> the compiler options will end up being propagated to any compiler/language
# - e.g. the NVCC (device) compiler will also get those flag meant to be to for CXX thus causing errors
# - however the CXX flags guarded by $<COMPILE_LANGUAGE:CXX> will not be propagated to the NVCC (host) compiler; the only way is to propagate them manually through:
#       target_compile_options(Chrono_core PUBLIC $<$<COMPILE_LANGUAGE:CUDA>:-Xcompiler="MYOPTION">)

if(${CMAKE_SYSTEM_NAME} MATCHES "Windows")
    if(MSVC)
        target_compile_definitions(Chrono_core PUBLIC $<$<COMPILE_LANGUAGE:CXX>:_CRT_SECURE_NO_DEPRECATE>)  # avoids deprecation warnings
        target_compile_definitions(Chrono_core PUBLIC $<$<COMPILE_LANGUAGE:CXX>:_SCL_SECURE_NO_DEPRECATE>)  # avoids deprecation warnings
        target_compile_definitions(Chrono_core PUBLIC $<$<COMPILE_LANGUAGE:CXX>:NOMINMAX>) # do not use MSVC's min/max macros
        target_compile_options(Chrono_core PUBLIC $<$<COMPILE_LANGUAGE:CXX>:/MP>) # perform parallel builds

        target_compile_options(Chrono_core PUBLIC $<$<COMPILE_LANGUAGE:CXX>:/Zc:__cplusplus>)
        target_compile_options(Chrono_core PUBLIC $<$<COMPILE_LANGUAGE:CUDA>:-Xcompiler="/Zc:__cplusplus">) # without this flag the memory alignment seems to be broken
        target_compile_options(Chrono_core PUBLIC $<$<COMPILE_LANGUAGE:CXX>:/EHsc>) # Resolve C4530: https://learn.microsoft.com/en-us/cpp/build/reference/eh-exception-handling-model        

        # excluding wrong runtime libraries from the link (LNK4098): https://learn.microsoft.com/en-us/cpp/error-messages/tool-errors/linker-tools-warning-lnk4098
        if(CH_USE_MSVC_STATIC_RUNTIME)
          target_link_options(Chrono_core PUBLIC $<$<COMPILE_LANGUAGE:CXX>:/NODEFAULTLIB:msvcrt.lib;/NODEFAULTLIB:msvcrtd.lib;/NODEFAULTLIB:libcmt$<$<NOT:$<CONFIG:Debug>>:d>.lib>)
        else()
          target_link_options(Chrono_core PUBLIC $<$<COMPILE_LANGUAGE:CXX>:/NODEFAULTLIB:libcmt.lib;/NODEFAULTLIB:libcmtd.lib;/NODEFAULTLIB:msvcrt$<$<NOT:$<CONFIG:Debug>>:d>.lib>)
        endif()

    endif(MSVC)

    if(MINGW OR CMAKE_COMPILER_IS_GNUCC OR CMAKE_COMPILER_IS_GNUCXX)
        target_compile_definitions(Chrono_core PUBLIC $<$<COMPILE_LANGUAGE:CXX>:MINGW>)
        target_compile_definitions(Chrono_core PUBLIC $<$<COMPILE_LANGUAGE:CXX>:_WINDOWS>)
        target_compile_options(Chrono_core PUBLIC $<$<COMPILE_LANGUAGE:CXX>:-Wl,--enable-runtime-pseudo-reloc>)
        target_link_options(Chrono_core PUBLIC $<$<COMPILE_LANGUAGE:CXX>:-Wl,--export-all-symbols;-Wl,--enable-auto-import;-Wl,--enable-runtime-pseudo-reloc>)

        if(CMAKE_SIZEOF_VOID_P MATCHES 8)
            target_compile_options(Chrono_core PUBLIC $<$<COMPILE_LANGUAGE:CXX>:-m64>)
        endif()
    endif()
endif()

if(${CMAKE_SYSTEM_NAME} MATCHES "Darwin")
    target_link_options(Chrono_core PUBLIC $<$<COMPILE_LANGUAGE:CXX>:-Wl,-no_compact_unwind>)
endif()

# Compiler warning level and disbaled warnings

if(CMAKE_CXX_COMPILER_ID MATCHES "Clang")
    message(STATUS "Warning level set to default")
    #target_compile_options(Chrono_core PUBLIC -Wall)
    target_compile_options(Chrono_core PUBLIC $<$<COMPILE_LANGUAGE:CXX>:-Wno-unknown-warning-option>)
    target_compile_options(Chrono_core PUBLIC $<$<COMPILE_LANGUAGE:CXX>:-Wno-reorder-ctor>)
    target_compile_options(Chrono_core PUBLIC $<$<COMPILE_LANGUAGE:CXX>:-Wno-pragma-pack>)
    target_compile_options(Chrono_core PUBLIC $<$<COMPILE_LANGUAGE:CXX>:-Wno-unused-local-typedef>)
    target_compile_options(Chrono_core PUBLIC $<$<COMPILE_LANGUAGE:CXX>:-Wno-unused-function>)
    target_compile_options(Chrono_core PUBLIC $<$<COMPILE_LANGUAGE:CXX>:-Wno-unused-parameter>)
    target_compile_options(Chrono_core PUBLIC $<$<COMPILE_LANGUAGE:CXX>:-Wno-unused-result>)
    target_compile_options(Chrono_core PUBLIC $<$<COMPILE_LANGUAGE:CXX>:-Wno-switch>)
elseif(MSVC)
    message(STATUS "Warning level set to /W4")
    target_compile_options(Chrono_core PUBLIC $<$<COMPILE_LANGUAGE:CXX>:/W4>)
    target_compile_options(Chrono_core PUBLIC $<$<COMPILE_LANGUAGE:CXX>:/wd4100>)   # unreferenced formal parameter
    target_compile_options(Chrono_core PUBLIC $<$<COMPILE_LANGUAGE:CXX>:/wd4127>)   # conditional expression is constant
    target_compile_options(Chrono_core PUBLIC $<$<COMPILE_LANGUAGE:CXX>:/wd4201>)   # nameless struct/union
    target_compile_options(Chrono_core PUBLIC $<$<COMPILE_LANGUAGE:CXX>:/wd4244>)   # conversion; possible loss of data
    target_compile_options(Chrono_core PUBLIC $<$<COMPILE_LANGUAGE:CXX>:/wd4250>)   # inheritance via dominance
    target_compile_options(Chrono_core PUBLIC $<$<COMPILE_LANGUAGE:CXX>:/wd4251>)   # class needs to have dll-interface
    target_compile_options(Chrono_core PUBLIC $<$<COMPILE_LANGUAGE:CXX>:/wd4275>)   # non dll-interface class used as base class
    target_compile_options(Chrono_core PUBLIC $<$<COMPILE_LANGUAGE:CXX>:/wd4324>)   # structure padded due to alignment specifier
    target_compile_options(Chrono_core PUBLIC $<$<COMPILE_LANGUAGE:CUDA>:-Xcompiler=/wd4324>) # structure padded due to alignment specifier (CUDA)
    target_compile_options(Chrono_core PUBLIC $<$<COMPILE_LANGUAGE:CXX>:/wd4505>)   # unreferenced local function
    target_compile_options(Chrono_core PUBLIC $<$<COMPILE_LANGUAGE:CUDA>:-Xcompiler=/wd4996>) # WARNING: TODO: DARIOM: CUDA Deprecation: The type will be removed in the next major release
    target_compile_options(Chrono_core PUBLIC $<$<COMPILE_LANGUAGE:CXX>:/wd5038>)   # order of initialization
    target_compile_options(Chrono_core PUBLIC $<$<COMPILE_LANGUAGE:CXX>:/wd26451>)  # arithmetic overflow
    target_compile_options(Chrono_core PUBLIC $<$<COMPILE_LANGUAGE:CXX>:/wd26495>)  # uninitialized member variable
    target_compile_options(Chrono_core PUBLIC $<$<COMPILE_LANGUAGE:CXX>:/wd26812>)  # use of unscoped enums
else()
    message(STATUS "Warning level set to -Wall")
    target_compile_options(Chrono_core PUBLIC $<$<COMPILE_LANGUAGE:CXX>:-Wint-in-bool-context>)
    target_compile_options(Chrono_core PUBLIC $<$<COMPILE_LANGUAGE:CXX>:-Wno-sign-compare>)
    target_compile_options(Chrono_core PUBLIC $<$<COMPILE_LANGUAGE:CXX>:-Wno-reorder>)
    target_compile_options(Chrono_core PUBLIC $<$<COMPILE_LANGUAGE:CXX>:-Wno-unused-function>)
    target_compile_options(Chrono_core PUBLIC $<$<COMPILE_LANGUAGE:CXX>:-Wno-unused-parameter>)
    target_compile_options(Chrono_core PUBLIC $<$<COMPILE_LANGUAGE:CXX>:-Wno-unused-result>)
endif()

# Globally define debug and NOT-debug macros based on build type 
target_compile_definitions(Chrono_core PUBLIC
    $<$<COMPILE_LANGUAGE:CXX>:$<$<CONFIG:DEBUG>:DEBUG>>
    $<$<COMPILE_LANGUAGE:CXX>:$<$<CONFIG:DEBUG>:_DEBUG>>
    $<$<COMPILE_LANGUAGE:CXX>:$<$<CONFIG:RELEASE>:NDEBUG>>
)

target_compile_features(Chrono_core PUBLIC ${CHRONO_CXX_STANDARD})

target_compile_definitions(Chrono_core PRIVATE $<$<COMPILE_LANGUAGE:CXX>:CH_API_COMPILE>)
target_compile_definitions(Chrono_core PUBLIC $<$<COMPILE_LANGUAGE:CXX>:CH_IGNORE_DEPRECATED>)

if (NOT ${CMAKE_SYSTEM_NAME} MATCHES "Windows")
    target_link_directories(Chrono_core INTERFACE $<INSTALL_INTERFACE:lib>)
endif()

#-----------------------------------------------------------------------------
# Collect compiler flags required to build the Chrono libraries
#-----------------------------------------------------------------------------

target_compile_definitions(Chrono_core PRIVATE BT_THREADSAFE)
target_compile_definitions(Chrono_core PRIVATE BP_USE_FIXEDPOINT_INT_32)

if (CH_USE_BULLET_DOUBLE)
    target_compile_definitions(Chrono_core PRIVATE BT_USE_DOUBLE_PRECISION)
endif()

if (CH_USE_BULLET_OPENMP)
    target_compile_definitions(Chrono_core PRIVATE BT_USE_OPENMP)
endif()

# For Bullet to use 32 bit math

if(XCODE_VERSION)
    set_target_properties(Chrono_core PROPERTIES XCODE_ATTRIBUTE_ENABLE_OPENMP_SUPPORT ${CH_ENABLE_OPENMP})
endif()
if(${CMAKE_SYSTEM_NAME} MATCHES "Windows")
    if(MSVC AND MSVC_VERSION GREATER_EQUAL 1900)
        target_compile_options(Chrono_core PUBLIC $<$<COMPILE_LANGUAGE:CXX>:/bigobj>)
    endif()
endif()

# Fix for hang-up in compilation with 32 bit on MSVC in Release configuration with EIGEN3.
# Note: this flag may DECREASE the overall calculation performance by approx. 10%
# For more information, see: https://gitlab.com/libeigen/eigen/-/issues/2379
if(${CMAKE_SYSTEM_NAME} MATCHES "Windows" AND MSVC AND ("${CMAKE_VS_PLATFORM_NAME}" STREQUAL "Win32"))
    message(NOTICE "Enabling strong inlining of Eigen because of Win32 machine. This may decrease performance.")
	target_compile_definitions(Chrono_core PRIVATE "$<$<CONFIG:RELEASE>:EIGEN_STRONG_INLINE=inline>")
endif()

install(TARGETS Chrono_core
    EXPORT ChronoTargets
    RUNTIME DESTINATION bin
    LIBRARY DESTINATION lib
    ARCHIVE DESTINATION lib
    INCLUDES DESTINATION include/chrono
)

# -------------------------------------------------------------------------------------------------
# Install files
# -------------------------------------------------------------------------------------------------

# FILE_SET only availabnle in CMake 3.23 and newer!
#install(TARGETS Chrono_core
#        FILE_SET HEADERS
#        DESTINATION ${CMAKE_INSTALL_INCLUDEDIR}/chrono
#        INCLUDES DESTINATION ${CMAKE_INSTALL_INCLUDEDIR}
#)

# Old way (install headers preserving directory structure)
install(DIRECTORY ${CMAKE_CURRENT_SOURCE_DIR}/
        DESTINATION include/chrono
        FILES_MATCHING REGEX ".*\\.(h|inl)$")

# Install 3rd party headers
install(DIRECTORY ${CMAKE_SOURCE_DIR}/src/chrono_thirdparty/filesystem
        DESTINATION include/chrono_thirdparty
        FILES_MATCHING PATTERN "*.h" PATTERN "*.cuh" PATTERN "*.hpp" PATTERN "*.inl")

install(DIRECTORY ${CMAKE_SOURCE_DIR}/src/chrono_thirdparty/cxxopts
        DESTINATION include/chrono_thirdparty
        FILES_MATCHING PATTERN "*.h" PATTERN "*.cuh" PATTERN "*.hpp" PATTERN "*.inl")

install(DIRECTORY ${CMAKE_SOURCE_DIR}/src/chrono_thirdparty/HACD
        DESTINATION include/chrono_thirdparty
        FILES_MATCHING PATTERN "*.h" PATTERN "*.cuh" PATTERN "*.hpp" PATTERN "*.inl")

install(DIRECTORY ${CMAKE_SOURCE_DIR}/src/chrono_thirdparty/HACDv2
        DESTINATION include/chrono_thirdparty
        FILES_MATCHING PATTERN "*.h" PATTERN "*.cuh" PATTERN "*.hpp" PATTERN "*.inl")

install(DIRECTORY ${CMAKE_SOURCE_DIR}/src/chrono_thirdparty/variant
        DESTINATION include/chrono_thirdparty
        FILES_MATCHING PATTERN "*.h" PATTERN "*.hpp" PATTERN "*.inl")

install(DIRECTORY ${CMAKE_SOURCE_DIR}/src/chrono_thirdparty/tinyobjloader
        DESTINATION include/chrono_thirdparty
        FILES_MATCHING PATTERN "*.h" PATTERN "*.cuh" PATTERN "*.hpp" PATTERN "*.inl")

install(DIRECTORY ${CMAKE_SOURCE_DIR}/src/chrono_thirdparty/rapidjson
        DESTINATION include/chrono_thirdparty
        FILES_MATCHING PATTERN "*.h" PATTERN "*.cuh" PATTERN "*.hpp" PATTERN "*.inl")

install(DIRECTORY ${CMAKE_SOURCE_DIR}/src/chrono_thirdparty/rapidxml
        DESTINATION include/chrono_thirdparty
        FILES_MATCHING PATTERN "*.h" PATTERN "*.cuh" PATTERN "*.hpp" PATTERN "*.inl")<|MERGE_RESOLUTION|>--- conflicted
+++ resolved
@@ -321,7 +321,7 @@
 
 # SOA group
 
-set(ChronoEngine_soa_HEADERS
+set(Chrono_soa_HEADERS
     soa/ChSoaAssembly.h
     soa/ChSpatial.h
     soa/ChMassProps.h
@@ -330,14 +330,13 @@
     soa/ChMobilityForce.h
     soa/ChRevoluteBody.h
     )
-set(ChronoEngine_soa_SOURCES    
+set(Chrono_soa_SOURCES    
     soa/ChSoaAssembly.cpp
     soa/ChMassProps.cpp
     soa/ChMobilizedBody.cpp
     soa/ChRevoluteBody.cpp
     )
-
-source_group(soa FILES ${ChronoEngine_soa_SOURCES} ${ChronoEngine_soa_HEADERS})
+source_group(soa FILES ${Chrono_soa_SOURCES} ${Chrono_soa_HEADERS})
 
 # FEA group
 
@@ -1246,69 +1245,6 @@
 # Collect all source and header files for the Chrono core library
 # -------------------------------------------------------------------------------------------------
 
-<<<<<<< HEAD
-set(ChronoEngine_SOURCES
-    ${ChronoEngine_core_SOURCES}
-    ${ChronoEngine_serialization_SOURCES}
-    ${ChronoEngine_physics_SOURCES}
-    ${ChronoEngine_physics_contact_SOURCES}
-    ${ChronoEngine_physics_links_SOURCES}
-    ${ChronoEngine_physics_loads_SOURCES}
-    ${ChronoEngine_physics_hydraulics_SOURCES}
-    ${ChronoEngine_physics_shafts_SOURCES}
-    ${ChronoEngine_soa_SOURCES}
-    ${ChronoEngine_fea_SOURCES}
-    ${ChronoEngine_fea_nodes_SOURCES}
-    ${ChronoEngine_fea_elements_SOURCES}
-    ${ChronoEngine_fea_constraints_SOURCES}
-    ${ChronoEngine_fea_materials_SOURCES}
-    ${ChronoEngine_fea_sections_SOURCES}
-    ${ChronoEngine_solver_SOURCES}
-    ${ChronoEngine_solver_constraints_SOURCES}
-    ${ChronoEngine_solver_variables_SOURCES}
-    ${ChronoEngine_MulticoreMath_SOURCES}
-    ${ChronoEngine_collision_SOURCES}
-    ${ChronoEngine_geometry_SOURCES}
-    ${ChronoEngine_assets_SOURCES}
-    ${ChronoEngine_particlefactory_SOURCES}
-    ${ChronoEngine_timestepper_SOURCES}
-    ${ChronoEngine_functions_SOURCES}
-    ${ChronoEngine_collision_multicore_SOURCES}
-    ${ChronoEngine_collision_bullet_SOURCES}
-    ${ChronoEngine_utils_SOURCES}
-)
-
-set(ChronoEngine_HEADERS
-    ${ChronoEngine_core_HEADERS}
-    ${ChronoEngine_serialization_HEADERS}
-    ${ChronoEngine_physics_HEADERS}
-    ${ChronoEngine_physics_contact_HEADERS}
-    ${ChronoEngine_physics_links_HEADERS}
-    ${ChronoEngine_physics_loads_HEADERS}
-    ${ChronoEngine_physics_hydraulics_HEADERS}
-    ${ChronoEngine_physics_shafts_HEADERS}
-    ${ChronoEngine_soa_HEADERS}
-    ${ChronoEngine_fea_HEADERS}
-    ${ChronoEngine_fea_nodes_HEADERS}
-    ${ChronoEngine_fea_elements_HEADERS}
-    ${ChronoEngine_fea_constraints_HEADERS}
-    ${ChronoEngine_fea_materials_HEADERS}
-    ${ChronoEngine_fea_sections_HEADERS}
-    ${ChronoEngine_fea_constraints_HEADERS}
-    ${ChronoEngine_solver_HEADERS}
-    ${ChronoEngine_solver_constraints_HEADERS}
-    ${ChronoEngine_solver_variables_HEADERS}
-    ${ChronoEngine_MulticoreMath_HEADERS}
-    ${ChronoEngine_collision_HEADERS}
-    ${ChronoEngine_geometry_HEADERS}
-    ${ChronoEngine_assets_HEADERS}
-    ${ChronoEngine_particlefactory_HEADERS}
-    ${ChronoEngine_timestepper_HEADERS}
-    ${ChronoEngine_functions_HEADERS}
-    ${ChronoEngine_collision_multicore_HEADERS}
-    ${ChronoEngine_collision_bullet_HEADERS}
-    ${ChronoEngine_utils_HEADERS}
-=======
 set(Chrono_SOURCES
     ${Chrono_core_SOURCES}
     ${Chrono_serialization_SOURCES}
@@ -1318,6 +1254,7 @@
     ${Chrono_physics_loads_SOURCES}
     ${Chrono_physics_hydraulics_SOURCES}
     ${Chrono_physics_shafts_SOURCES}
+    ${Chrono_soa_SOURCES}
     ${Chrono_fea_SOURCES}
     ${Chrono_fea_nodes_SOURCES}
     ${Chrono_fea_elements_SOURCES}
@@ -1348,6 +1285,7 @@
     ${Chrono_physics_loads_HEADERS}
     ${Chrono_physics_hydraulics_HEADERS}
     ${Chrono_physics_shafts_HEADERS}
+    ${Chrono_soa_HEADERS}
     ${Chrono_fea_HEADERS}
     ${Chrono_fea_nodes_HEADERS}
     ${Chrono_fea_elements_HEADERS}
@@ -1368,7 +1306,6 @@
     ${Chrono_collision_multicore_HEADERS}
     ${Chrono_collision_bullet_HEADERS}
     ${Chrono_utils_HEADERS}
->>>>>>> 19e970e9
 )
 
 set(Chrono_thirdparty_FILES
