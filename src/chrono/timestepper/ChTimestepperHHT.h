--- conflicted
+++ resolved
@@ -129,28 +129,17 @@
     /// This could be helpful if you want to fall back to iterate again via using more rigorous stepper settings, 
     /// such as smaller fixed time stepper, turning off ModifiedNerton,etc, 
     /// WHEN you are not satisfied by current iteration result.
-<<<<<<< HEAD
-    bool GetConvergenceFlag() const { return convergence_trend_flag; };
-=======
     bool GetConvergenceFlag() const { return convergence_trend_flag; }
->>>>>>> 3d7b9c07
 
     /// Set the threshold of norm of R, which is used to judge the trend of convergency.
     /// For different systems, this threshold may be much different, such as a mini robot and a huge wind turbine.
     /// You could turn on 'verbose' of HHT stepper and look at the norm of R for your system firstly, 
     /// and then set a suitable threshold of norm of R. 
     /// This threshold should always be larger than the normal norm of R for your system.
-<<<<<<< HEAD
-    void SetThreshold_R(double mv) { threshold_R = mv; };
-
-    /// Get the threshold of norm of R, which is used to judge the trend of convergency.
-    double GetThreshold_R() const { return threshold_R; };
-=======
     void SetThreshold_R(double mv) { threshold_R = mv; }
 
     /// Get the threshold of norm of R, which is used to judge the trend of convergency.
     double GetThreshold_R() const { return threshold_R; }
->>>>>>> 3d7b9c07
 
     /// Method to allow serialization of transient data to archives.
     virtual void ArchiveOUT(ChArchiveOut& archive) override;
