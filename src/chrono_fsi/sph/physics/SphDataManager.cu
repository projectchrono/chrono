--- conflicted
+++ resolved
@@ -398,10 +398,6 @@
     //// TODO: elasticSPH only
     thrust::fill(derivTauXxYyZzD.begin(), derivTauXxYyZzD.end(), zero3);
     thrust::fill(derivTauXyXzYzD.begin(), derivTauXyXzYzD.end(), zero3);
-<<<<<<< HEAD
-=======
-
->>>>>>> 7074dfa4
     //// Time step vectors
     thrust::fill(courantViscousTimeStepD.begin(), courantViscousTimeStepD.end(), std::numeric_limits<Real>::max());
     thrust::fill(accelerationTimeStepD.begin(), accelerationTimeStepD.end(), std::numeric_limits<Real>::max());
