--- conflicted
+++ resolved
@@ -771,17 +771,6 @@
     // vsg builder is used for particle visualization
     // for particles (spheres) we use phong shaders only
     m_vsgBuilder = vsg::Builder::create();
-<<<<<<< HEAD
-
-    // for COM symbols (quads) we want to use flat shaders without Z-buffering
-    // we setup a custom flat shader set
-    auto flatShaderSet = vsg::createFlatShadedShaderSet();
-    auto depthStencilState = vsg::DepthStencilState::create();
-    depthStencilState->depthTestEnable = VK_FALSE;
-    flatShaderSet->defaultGraphicsPipelineStates.push_back(depthStencilState);
-    m_options->shaderSets["flat"] = flatShaderSet;
-=======
->>>>>>> f2423ddc
 
     {
         // for COM symbols (quads) we want to use flat shaders without Z-buffering
@@ -909,12 +898,7 @@
 
 void ChVisualSystemVSG::SetWindowSize(const ChVector2i& size) {
     if (m_initialized) {
-<<<<<<< HEAD
-        std::cerr << "Function ChVisualSystemVSG::SetGuiFontSize can only be called before initialization!"
-=======
-        std::cerr << "Function ChVisualSystemVSG::SetWindowSize can only be called before initialization!"
->>>>>>> f2423ddc
-                  << std::endl;
+        std::cerr << "Function ChVisualSystemVSG::SetWindowSize can only be called before initialization!" << std::endl;
         return;
     }
     m_windowWidth = size[0];
@@ -2436,29 +2420,6 @@
 }
 
 void ChVisualSystemVSG::BindLinkFrame(const std::shared_ptr<ChLinkBase>& link) {
-<<<<<<< HEAD
-    vsg::Mask mask = m_show_joint_frames;
-    JointType type = JointType::LINK;
-    {
-        auto joint_transform = vsg::MatrixTransform::create();
-        joint_transform->matrix = vsg::dmat4CH(link->GetFrame1Abs(), m_joint_frame_scale);
-        auto joint_node = m_shapeBuilder->createFrameSymbol(joint_transform, 0.75f, 1.0f, true);
-        joint_node->setValue("Type", type);
-        joint_node->setValue("Link", link);
-        joint_node->setValue("Body", 1);
-        joint_node->setValue("Transform", joint_transform);
-        m_jointFrameScene->addChild(mask, joint_node);
-    }
-    {
-        auto joint_transform = vsg::MatrixTransform::create();
-        joint_transform->matrix = vsg::dmat4CH(link->GetFrame2Abs(), m_joint_frame_scale);
-        auto joint_node = m_shapeBuilder->createFrameSymbol(joint_transform, 0.5f, 1.0f, true);
-        joint_node->setValue("Type", type);
-        joint_node->setValue("Link", link);
-        joint_node->setValue("Body", 2);
-        joint_node->setValue("Transform", joint_transform);
-        m_jointFrameScene->addChild(mask, joint_node);
-=======
     vsg::Mask mask = m_show_link_frames;
     {
         auto link_transform = vsg::MatrixTransform::create();
@@ -2477,32 +2438,31 @@
         link_node->setValue("Body", 2);
         link_node->setValue("Transform", link_transform);
         m_linkFrameScene->addChild(mask, link_node);
->>>>>>> f2423ddc
     }
 }
 
 void ChVisualSystemVSG::BindLinkFrame(const std::shared_ptr<soa::ChMobilizedBody> mbody) {
-    vsg::Mask mask = m_show_joint_frames;
+    vsg::Mask mask = m_show_link_frames;
     JointType type = JointType::MOBILIZER;
     {
         auto joint_transform = vsg::MatrixTransform::create();
-        joint_transform->matrix = vsg::dmat4CH(mbody->getAbsInboardFrame(), m_joint_frame_scale);
+        joint_transform->matrix = vsg::dmat4CH(mbody->getAbsInboardFrame(), m_link_frame_scale);
         auto joint_node = m_shapeBuilder->createFrameSymbol(joint_transform, 0.75f, 1.0f, true);
         joint_node->setValue("Type", type);
         joint_node->setValue("MobilizedBody", mbody);
         joint_node->setValue("Body", 1);
         joint_node->setValue("Transform", joint_transform);
-        m_jointFrameScene->addChild(mask, joint_node);
+        m_linkFrameScene->addChild(mask, joint_node);
     }
     {
         auto joint_transform = vsg::MatrixTransform::create();
-        joint_transform->matrix = vsg::dmat4CH(mbody->getAbsOutboardFrame(), m_joint_frame_scale);
+        joint_transform->matrix = vsg::dmat4CH(mbody->getAbsOutboardFrame(), m_link_frame_scale);
         auto joint_node = m_shapeBuilder->createFrameSymbol(joint_transform, 0.5f, 1.0f, true);
         joint_node->setValue("Type", type);
         joint_node->setValue("MobilizedBody", mbody);
         joint_node->setValue("Body", 2);
         joint_node->setValue("Transform", joint_transform);
-        m_jointFrameScene->addChild(mask, joint_node);
+        m_linkFrameScene->addChild(mask, joint_node);
     }
 }
 
@@ -2738,55 +2698,23 @@
         }
     }
 
-<<<<<<< HEAD
-    // Update VSG nodes for joint frame visualization
-    if (m_show_joint_frames) {
-        for (auto& child : m_jointFrameScene->children) {
-            JointType type;
-=======
     // Update VSG nodes for link frame visualization
     if (m_show_link_frames) {
         for (auto& child : m_linkFrameScene->children) {
             std::shared_ptr<ChLinkBase> link;
->>>>>>> f2423ddc
             vsg::ref_ptr<vsg::MatrixTransform> transform;
-            if (!child.node->getValue("Type", type))
+            int body;
+            if (!child.node->getValue("Link", link))
                 continue;
             if (!child.node->getValue("Transform", transform))
                 continue;
-
-<<<<<<< HEAD
-            switch (type) {
-                case JointType::LINK: {
-                    std::shared_ptr<ChLinkBase> link;
-                    int body;
-                    if (!child.node->getValue("Link", link))
-                        break;
-                    if (!child.node->getValue("Body", body))
-                        break;
-                    transform->matrix = (body == 1) ? vsg::dmat4CH(link->GetFrame1Abs(), m_joint_frame_scale)
-                                                    : vsg::dmat4CH(link->GetFrame2Abs(), m_joint_frame_scale);
-
-                    break;
-                }
-                case JointType::MOBILIZER: {
-                    std::shared_ptr<soa::ChMobilizedBody> mbody;
-                    int body;
-                    if (!child.node->getValue("MobilizedBody", mbody))
-                        break;
-                    if (!child.node->getValue("Body", body))
-                        break;
-                    transform->matrix = (body == 1) ? vsg::dmat4CH(mbody->getAbsInboardFrame(), m_joint_frame_scale)
-                                                    : vsg::dmat4CH(mbody->getAbsOutboardFrame(), m_joint_frame_scale);
-                    break;
-                }
-            }
-=======
+            if (!child.node->getValue("Body", body))
+                continue;
+
             if (body == 1)
                 transform->matrix = vsg::dmat4CH(link->GetFrame1Abs(), m_link_frame_scale);
             else
                 transform->matrix = vsg::dmat4CH(link->GetFrame2Abs(), m_link_frame_scale);
->>>>>>> f2423ddc
         }
     }
 
