// =============================================================================
// PROJECT CHRONO - http://projectchrono.org
//
// Copyright (c) 2022 projectchrono.org
// All rights reserved.
//
// Use of this source code is governed by a BSD-style license that can be found
// in the LICENSE file at the top level of the distribution and at
// http://projectchrono.org/license-chrono.txt.
//
// Screen capture code from https://github.com/vsg-dev/vsgExamples.git
//
// =============================================================================
// Radu Serban, Rainer Gericke
// =============================================================================

#include <algorithm>
#include <cstddef>
#include <cctype>
#include <sstream>
#include <iomanip>

#include "chrono/utils/ChUtils.h"

#include "chrono_vsg/ChVisualSystemVSG.h"
#include "chrono_vsg/utils/ChConversionsVSG.h"
#include "chrono_vsg/utils/ChUtilsVSG.h"

#include "chrono_thirdparty/stb/stb_image_write.h"

namespace chrono {
namespace vsg3d {

using namespace std;

// -----------------------------------------------------------------------------

class ChMainGuiVSG : public vsg::Inherit<vsg::Command, ChMainGuiVSG> {
  public:
    vsg::ref_ptr<vsgImGui::Texture> texture;

    ChMainGuiVSG(ChVisualSystemVSG* app, vsg::ref_ptr<vsg::Options> options = {}, float tex_height = 64)
        : m_app(app), m_tex_height(tex_height) {
        auto texData = vsg::read_cast<vsg::Data>(m_app->m_logo_filename, options);
        texture = vsgImGui::Texture::create_if(texData, texData);
    }

    // we need to compile textures before we can use them for rendering
    void compile(vsg::Context& context) override {
        if (texture)
            texture->compile(context);
    }

    // Example here taken from the Dear imgui comments (mostly)
    void record(vsg::CommandBuffer& cb) const override {
        // Display logo first, so gui elements can cover it.
        // When the logo covers gui elements, sometimes gui malfunctions occur.
        if (texture) {
            // UV in the logo texture - usually rectangular
            ImVec2 squareUV(1.0f, 1.0f);

            if (m_app->m_show_logo) {
                const float sizey = m_tex_height;
                const float sizex = sizey * static_cast<float>(texture->width) / texture->height;
                const float pad = 10;

                // Copied from imgui_demo.cpp simple overlay
                ImGuiWindowFlags window_flags = ImGuiWindowFlags_NoDecoration | ImGuiWindowFlags_AlwaysAutoResize |
                                                ImGuiWindowFlags_NoSavedSettings | ImGuiWindowFlags_NoFocusOnAppearing |
                                                ImGuiWindowFlags_NoNav;
                const ImGuiViewport* viewport = ImGui::GetMainViewport();
                ImVec2 work_pos = viewport->WorkPos;  // Use work area to avoid menu-bar/task-bar, if any!
                ImVec2 work_size = viewport->WorkSize;
                ImVec2 window_pos, window_pos_pivot;
                window_pos.x = work_pos.x + work_size.x - sizex - m_app->m_logo_pos.x() - pad;
                window_pos.y = work_pos.y + sizey + m_app->m_logo_pos.y() + pad;
                window_pos_pivot.x = 0.0f;
                window_pos_pivot.y = 1.0f;
                ImGui::SetNextWindowPos(window_pos, ImGuiCond_Always, window_pos_pivot);
                window_flags |= ImGuiWindowFlags_NoMove;
                ImGui::SetNextWindowBgAlpha(0.0f);  // Transparent background
                ImGui::PushStyleVar(ImGuiStyleVar_WindowBorderSize, 0.0f);
                ImGui::Begin("vsgCS UI", nullptr, window_flags);

                // Display a rectangle from the VSG logo
                ImGui::Image(texture->id(cb.deviceID), ImVec2(sizex, sizey), ImVec2(0.0f, 0.0f), squareUV);

                ImGui::End();
                ImGui::PopStyleVar();
            }
        }

        // Render GUI
        if (m_app->m_show_gui) {
            for (auto& gui : m_app->m_gui) {
                if (gui->IsVisible())
                    gui->render();
            }
        }
    }
    ChVisualSystemVSG* m_app;
    float m_tex_height;
};

// -----------------------------------------------------------------------------

class ChBaseGuiComponentVSG : public ChGuiComponentVSG {
  public:
    ChBaseGuiComponentVSG(ChVisualSystemVSG* app) : m_app(app) {}

    // Example here taken from the Dear imgui comments (mostly)
    virtual void render() override {
        ImGui::SetNextWindowSize(ImVec2(0.0f, 0.0f));
        ////ImGui::SetNextWindowPos(ImVec2(5.0f, 5.0f));
        ImGui::Begin("Simulation");

        if (ImGui::BeginTable("SimTable", 2, ImGuiTableFlags_BordersOuter | ImGuiTableFlags_SizingFixedFit,
                              ImVec2(0.0f, 0.0f))) {
            ImGui::TableNextColumn();
            ImGui::TextUnformatted("Model Time:");
            ImGui::TableNextColumn();
            ImGui::Text("%8.3f s", m_app->GetSimulationTime());

            ImGui::TableNextRow();
            double current_time = double(clock()) / double(CLOCKS_PER_SEC);
            ImGui::TableNextColumn();
            ImGui::TextUnformatted("Wall Clock Time:");
            ImGui::TableNextColumn();
            ImGui::Text("%8.3f s", current_time - m_app->m_start_time);

            ImGui::TableNextRow();
            ImGui::TableNextColumn();
            ImGui::TextUnformatted("Real Time Factor:");
            ImGui::TableNextColumn();
            ImGui::Text("%8.3f", m_app->GetSimulationRTF());

            ImGui::TableNextRow();
            ImGui::TableNextColumn();
            ImGui::TextUnformatted("Rendering FPS:");
            ImGui::TableNextColumn();
            ImGui::Text("%8.3f", m_app->GetRenderingFPS());

            ImGui::EndTable();
        }

        ImGui::Spacing();

        if (ImGui::BeginTable("Frames", 2, ImGuiTableFlags_BordersOuter | ImGuiTableFlags_SizingFixedFit,
                              ImVec2(0.0f, 0.0f))) {
            ImGui::TextUnformatted("Ref:");
            ImGui::TableNextColumn();
            static bool bRef_frame_active = false;
            if (ImGui::Checkbox("Ref", &bRef_frame_active))
                m_app->ToggleRefFrameVisibility();
            ImGui::TableNextColumn();
            float ref_frame_scale = m_app->m_ref_frame_scale;
            ImGui::PushItemWidth(120.0f);
            ImGui::SliderFloat("scale##ref", &ref_frame_scale, 0.1f, 10.0f);
            ImGui::PopItemWidth();
            m_app->m_ref_frame_scale = ref_frame_scale;

            ImGui::TableNextRow();
            ImGui::TextUnformatted("COM:");
            ImGui::TableNextColumn();
            static bool bCOG_frame_active = false;
            if (ImGui::Checkbox("COM", &bCOG_frame_active))
                m_app->ToggleCOGFrameVisibility();
            ImGui::TableNextColumn();
            float cog_frame_scale = m_app->m_cog_frame_scale;
            ImGui::PushItemWidth(120.0f);
            ImGui::SliderFloat("scale##cog", &cog_frame_scale, 0.1f, 10.0f);
            ImGui::PopItemWidth();
            m_app->m_cog_frame_scale = cog_frame_scale;

            ImGui::TableNextRow();
            ImGui::TextUnformatted("Joint:");
            ImGui::TableNextColumn();
            static bool bJoint_frame_active = false;
            if (ImGui::Checkbox("Joint", &bJoint_frame_active))
                m_app->ToggleJointFrameVisibility();
            ImGui::TableNextColumn();
            float joint_frame_scale = m_app->m_joint_frame_scale;
            ImGui::PushItemWidth(120.0f);
            ImGui::SliderFloat("scale##joint", &joint_frame_scale, 0.1f, 5.0f);
            ImGui::PopItemWidth();
            m_app->m_joint_frame_scale = joint_frame_scale;

            ImGui::EndTable();
        }

        if (ImGui::BeginTable("Shapes", 2, ImGuiTableFlags_BordersOuter | ImGuiTableFlags_SizingFixedFit,
                              ImVec2(0.0f, 0.0f))) {
            ImGui::TableNextColumn();
            static bool body_obj_visible = true;
            if (ImGui::Checkbox("Bodies", &body_obj_visible))
                m_app->ToggleBodyObjVisibility();

            ImGui::TableNextColumn();
            static bool link_obj_visible = true;
            if (ImGui::Checkbox("Links", &link_obj_visible))
                m_app->ToggleLinkObjVisibility();

            ImGui::TableNextColumn();
            static bool fea_mesh_visible = true;
            if (ImGui::Checkbox("FEA meshes", &fea_mesh_visible))
                m_app->ToggleFeaMeshVisibility();

            ImGui::TableNextColumn();
            static bool spring_visible = true;
            if (ImGui::Checkbox("Springs", &spring_visible))
                m_app->ToggleSpringVisibility();

            ImGui::EndTable();
        }

        ImGui::Spacing();

        if (ImGui::Button("Quit"))
            m_app->Quit();

        ImGui::End();
    }

    ChVisualSystemVSG* m_app;
};

class ChCameraGuiComponentVSG : public ChGuiComponentVSG {
  public:
    ChCameraGuiComponentVSG(ChVisualSystemVSG* app) : m_app(app) { m_visible = false; }

    virtual void render() override {
        auto p = m_app->GetCameraPosition();
        auto t = m_app->GetCameraTarget();

        ImGui::SetNextWindowSize(ImVec2(0.0f, 0.0f));
        ////ImGui::SetNextWindowPos(ImVec2(5.0f, 5.0f));
        ImGui::Begin("Camera");

        if (ImGui::BeginTable("Location", 4, ImGuiTableFlags_BordersOuter | ImGuiTableFlags_SizingFixedFit,
                              ImVec2(0.0f, 0.0f))) {
            ImGui::TableNextColumn();
            ImGui::TextUnformatted("Location");
            for (int i = 0; i < 3; i++) {
                ImGui::TableNextColumn();
                ImGui::Text(" %5.1f", p[i]);
            }

            ImGui::TableNextRow();

            ImGui::TableNextColumn();
            ImGui::TextUnformatted("Look-at");
            for (int i = 0; i < 3; i++) {
                ImGui::TableNextColumn();
                ImGui::Text(" %5.1f", t[i]);
            }

            ImGui::EndTable();

            ImGui::End();
        }
    }

    ChVisualSystemVSG* m_app;
};

class ChColorbarGuiComponentVSG : public ChGuiComponentVSG {
  public:
    ChColorbarGuiComponentVSG(const std::string& title, double min_val, double max_val)
        : m_title(title), m_min_val(min_val), m_max_val(max_val) {}

    //// RADU TODO
    ////   replace with a proper texture.
    ////   see https://github.com/libigl/libigl/issues/1388

    virtual void render() override {
        char label[64];
        int nstr = sizeof(label) - 1;

        ImGui::SetNextWindowSize(ImVec2(0.0f, 0.0f));
        ImGui::Begin(m_title.c_str());

        float alpha = 1.0f;
        float cv = 0.9f;
        float cv13 = cv * CH_1_3;
        float cv23 = 2 * cv13;
        ImGui::PushStyleColor(ImGuiCol_Button, ImVec4(0.0, 0.0, cv, alpha));
        snprintf(label, nstr, "%.3f", m_min_val);
        ImGui::Button(label);
        ImGui::PopStyleColor(1);
        ImGui::SameLine();
        double stride = m_max_val - m_min_val;
        double val = m_min_val + stride * CH_1_6;
        ImGui::PushStyleColor(ImGuiCol_Button, ImVec4(0.0, cv13, cv, alpha));
        snprintf(label, nstr, "%.3f", val);
        ImGui::Button(label);
        ImGui::PopStyleColor(1);
        ImGui::SameLine();
        val = m_min_val + stride * CH_1_3;
        ImGui::PushStyleColor(ImGuiCol_Button, ImVec4(0.0, cv23, cv, alpha));
        snprintf(label, nstr, "%.3f", val);
        ImGui::Button(label);
        ImGui::PopStyleColor(1);
        ImGui::SameLine();
        val = m_min_val + 0.5 * stride;
        ImGui::PushStyleColor(ImGuiCol_Button, ImVec4(0.0, cv, 0.0, alpha));
        snprintf(label, nstr, "%.3f", val);
        ImGui::Button(label);
        ImGui::PopStyleColor(1);
        ImGui::SameLine();
        val = m_min_val + stride * CH_2_3;
        ImGui::PushStyleColor(ImGuiCol_Button, ImVec4(cv, cv23, 0.0, alpha));
        snprintf(label, nstr, "%.3f", val);
        ImGui::Button(label);
        ImGui::PopStyleColor(1);
        ImGui::SameLine();
        val = m_min_val + stride * 5.0 / 6.0;
        ImGui::PushStyleColor(ImGuiCol_Button, ImVec4(cv, cv13, 0.0, alpha));
        snprintf(label, nstr, "%.3f", val);
        ImGui::Button(label);
        ImGui::PopStyleColor(1);
        ImGui::SameLine();
        ImGui::PushStyleColor(ImGuiCol_Button, ImVec4(cv, 0.0, 0.0, alpha));
        snprintf(label, nstr, "%.3f", m_max_val);
        ImGui::Button(label);
        ImGui::PopStyleColor(1);

        ImGui::End();
    }

  private:
    std::string m_title;
    double m_min_val;
    double m_max_val;
};

// -----------------------------------------------------------------------------

class EventHandlerWrapper : public vsg::Inherit<vsg::Visitor, EventHandlerWrapper> {
  public:
    EventHandlerWrapper(std::shared_ptr<ChEventHandlerVSG> component, ChVisualSystemVSG* app)
        : m_component(component), m_app(app) {}

    void apply(vsg::KeyPressEvent& keyPress) override { m_component->process(keyPress); }

  private:
    std::shared_ptr<ChEventHandlerVSG> m_component;
    ChVisualSystemVSG* m_app;
};

class ChBaseEventHandlerVSG : public ChEventHandlerVSG {
  public:
    ChBaseEventHandlerVSG(ChVisualSystemVSG* app) : m_app(app) {}

    virtual void process(vsg::KeyPressEvent& keyPress) override {
        if (keyPress.keyBase == 'm' || keyPress.keyModified == 'm') {
            m_app->ToggleGuiVisibility();
        }
        if (keyPress.keyBase == 'n' || keyPress.keyModified == 'n') {
            m_app->GetGuiComponent(m_app->m_camera_gui)->ToggleVisibility();
        }
        if (keyPress.keyBase == vsg::KEY_Escape || keyPress.keyModified == 65307) {
            m_app->Quit();
        }
    }

    ChVisualSystemVSG* m_app;
};

// -----------------------------------------------------------------------------

// Utility visitor class for accessing the vec3 data in the N-th vertex buffer of an object.
// Note: since VSG v.1.0.8 VertexIndexDraw is used instead of BindVertexBuffers!
template <int N>
class FindVec3BufferData : public vsg::Visitor {
  public:
    FindVec3BufferData() : m_buffer(nullptr) {}
    void apply(vsg::Object& object) override { object.traverse(*this); }
    void apply(vsg::BindVertexBuffers& bvd) override {
        if (bvd.arrays.empty())
            return;
        bvd.arrays[N]->data->accept(*this);
    }
    void apply(vsg::VertexIndexDraw& vid) override {
        if (vid.arrays.empty())
            return;
        vid.arrays[N]->data->accept(*this);
    }
    void apply(vsg::vec3Array& vertices) override {
        if (!m_buffer)
            m_buffer = &vertices;
    }
    vsg::ref_ptr<vsg::vec3Array> getBufferData() {
        vsg::ref_ptr<vsg::vec3Array> data;
        data = const_cast<vsg::vec3Array*>(m_buffer);
        return data;
    }
    vsg::vec3Array* m_buffer;
};

// Utility visitor class for accessing the vec4 data in the N-th vertex buffer of an object.
// Note: since VSG v.1.0.8 VertexIndexDraw is used instead of BindVertexBuffers!
template <int N>
class FindVec4BufferData : public vsg::Visitor {
  public:
    FindVec4BufferData() : m_buffer(nullptr) {}
    void apply(vsg::Object& object) override { object.traverse(*this); }
    void apply(vsg::BindVertexBuffers& bvd) override {
        if (bvd.arrays.empty())
            return;
        bvd.arrays[N]->data->accept(*this);
    }
    void apply(vsg::VertexIndexDraw& vid) override {
        if (vid.arrays.empty())
            return;
        vid.arrays[N]->data->accept(*this);
    }
    void apply(vsg::vec4Array& vertices) override {
        if (!m_buffer)
            m_buffer = &vertices;
    }
    vsg::ref_ptr<vsg::vec4Array> getBufferData() {
        vsg::ref_ptr<vsg::vec4Array> data;
        data = const_cast<vsg::vec4Array*>(m_buffer);
        return data;
    }
    vsg::vec4Array* m_buffer;
};

// -----------------------------------------------------------------------------

struct Merge : public vsg::Inherit<vsg::Operation, Merge> {
    Merge(const vsg::Path& in_path,
          vsg::observer_ptr<vsg::Viewer> in_viewer,
          vsg::ref_ptr<vsg::Group> in_attachmentPoint,
          vsg::ref_ptr<vsg::Node> in_node,
          const vsg::CompileResult& in_compileResult)
        : path(in_path),
          viewer(in_viewer),
          attachmentPoint(in_attachmentPoint),
          node(in_node),
          compileResult(in_compileResult) {}

    vsg::Path path;
    vsg::observer_ptr<vsg::Viewer> viewer;
    vsg::ref_ptr<vsg::Group> attachmentPoint;
    vsg::ref_ptr<vsg::Node> node;
    vsg::CompileResult compileResult;

    void run() override {
        // std::cout << "Merge::run() path = " << path << ", " << attachmentPoint << ", " << node << std::endl;

        vsg::ref_ptr<vsg::Viewer> ref_viewer = viewer;
        if (ref_viewer) {
            updateViewer(*ref_viewer, compileResult);
        }

        attachmentPoint->addChild(node);
    }
};

struct LoadOperation : public vsg::Inherit<vsg::Operation, LoadOperation> {
    LoadOperation(vsg::ref_ptr<vsg::Viewer> in_viewer,
                  vsg::ref_ptr<vsg::Group> in_attachmentPoint,
                  const vsg::Path& in_filename,
                  vsg::ref_ptr<vsg::Options> in_options)
        : viewer(in_viewer), attachmentPoint(in_attachmentPoint), filename(in_filename), options(in_options) {}

    vsg::observer_ptr<vsg::Viewer> viewer;
    vsg::ref_ptr<vsg::Group> attachmentPoint;
    vsg::Path filename;
    vsg::ref_ptr<vsg::Options> options;

    void run() override {
        vsg::ref_ptr<vsg::Viewer> ref_viewer = viewer;
        if (auto node = vsg::read_cast<vsg::Node>(filename, options)) {
            auto result = ref_viewer->compileManager->compile(node);
            if (result)
                ref_viewer->addUpdateOperation(Merge::create(filename, viewer, attachmentPoint, node, result));
        }
    }
};

// -----------------------------------------------------------------------------

ChVisualSystemVSG::ChVisualSystemVSG(int num_divs)
    : m_show_logo(true),
      m_logo_pos({10, 10}),
      m_logo_height(64),
      m_yup(false),
      m_useSkybox(false),
      m_capture_image(false),
      m_wireframe(false),
      m_show_gui(true),
      m_show_base_gui(true),
      m_camera_trackball(true),
      m_ref_frame_scale(1),
      m_cog_frame_scale(1),
      m_joint_frame_scale(1),
<<<<<<< HEAD
=======
      m_show_body_objs(true),
      m_show_link_objs(true),
      m_show_springs(true),
      m_show_fea_meshes(true),
>>>>>>> 0e2ab5ff
      m_show_ref_frames(false),
      m_show_cog_frames(false),
      m_show_joint_frames(false),
      m_frame_number(0),
      m_start_time(0),
      m_time_total(0),
      m_old_time(0),
      m_current_time(0),
      m_fps(0) {
    m_windowTitle = string("Window Title");
    m_clearColor = ChColor(0, 0, 0);
    m_skyboxPath = string("vsg/textures/chrono_skybox.ktx2");
    m_cameraUpVector = vsg::dvec3(0, 0, 1);

    m_logo_filename = GetChronoDataFile("logo_chrono_alpha.png");

    // creation here allows to set entries before initialize
<<<<<<< HEAD
    m_bodyScene = vsg::Group::create();
=======
    m_objScene = vsg::Switch::create();
>>>>>>> 0e2ab5ff
    m_refFrameScene = vsg::Switch::create();
    m_cogFrameScene = vsg::Switch::create();
    m_jointFrameScene = vsg::Switch::create();
    m_pointpointScene = vsg::Switch::create();
    m_deformableScene = vsg::Switch::create();
    m_particleScene = vsg::Switch::create();
    m_decoScene = vsg::Group::create();

    // set up defaults and read command line arguments to override them
    m_options = vsg::Options::create();
    m_options->paths = vsg::getEnvPaths("VSG_FILE_PATH");
    m_options->paths.push_back(GetChronoDataPath());

    // add vsgXchange's support for reading and writing 3rd party file formats, mandatory for chrono_vsg!
    m_options->add(vsgXchange::all::create());
    m_options->sharedObjects = vsg::SharedObjects::create();
    m_shapeBuilder = ShapeBuilder::create(m_options, num_divs);
    m_vsgBuilder = vsg::Builder::create();
    m_vsgBuilder->options = m_options;

    // make some default settings
    SetWindowTitle("");
    SetWindowSize(ChVector2i(800, 600));
    SetWindowPosition(ChVector2i(50, 50));
    SetUseSkyBox(true);
    SetCameraAngleDeg(40);
    SetLightIntensity(1.0);
    SetLightDirection(1.5 * CH_PI_2, CH_PI_4);
#ifdef __APPLE__
    SetGuiFontSize(20.0);
#else
    SetGuiFontSize(13.0);
#endif
}

ChVisualSystemVSG::~ChVisualSystemVSG() {}

void ChVisualSystemVSG::SetOutputScreen(int screenNum) {
    if (m_initialized) {
        std::cerr << "Function ChVisualSystemVSG::SetOutputScreen must be used before initialization!" << std::endl;
        return;
    }
    int maxNum = vsg::Device::maxNumDevices();
    std::cout << "Screens found: " << maxNum << std::endl;
    if (screenNum >= 0 && screenNum < maxNum) {
        m_screen_num = screenNum;
    } else {
        std::cerr << "Screen #" << screenNum << " cannot be used on this computer!" << std::endl;
        throw std::runtime_error("Screen #" + std::to_string(screenNum) + " cannot be used on this computer!");
    }
}

void ChVisualSystemVSG::SetFullscreen(bool yesno) {
    if (m_initialized) {
        std::cerr << "Function ChVisualSystemVSG::SetFullscreen must be used before initialization!" << std::endl;
        return;
    }
    m_use_fullscreen = yesno;
}

size_t ChVisualSystemVSG::AddGuiComponent(std::shared_ptr<ChGuiComponentVSG> gc) {
    m_gui.push_back(gc);
    return m_gui.size() - 1;
}

size_t ChVisualSystemVSG::AddGuiColorbar(const std::string& title, double min_val, double max_val) {
    m_gui.push_back(chrono_types::make_shared<ChColorbarGuiComponentVSG>(title, min_val, max_val));
    return m_gui.size() - 1;
}

std::shared_ptr<ChGuiComponentVSG> ChVisualSystemVSG::GetGuiComponent(size_t id) {
    return m_gui.at(id);
}

void ChVisualSystemVSG::SetBaseGuiVisibility(bool show_gui) {
    m_show_base_gui = show_gui;
    if (m_initialized)
        m_base_gui->SetVisibility(m_show_base_gui);
}

void ChVisualSystemVSG::ToggleBaseGuiVisibility() {
    m_show_base_gui = !m_show_base_gui;
    if (m_initialized)
        m_base_gui->SetVisibility(m_show_base_gui);
}

void ChVisualSystemVSG::AddEventHandler(std::shared_ptr<ChEventHandlerVSG> eh) {
    m_evhandler.push_back(eh);
}

void ChVisualSystemVSG::Quit() {
    m_viewer->close();
}

void ChVisualSystemVSG::SetGuiFontSize(float theSize) {
    if (m_initialized) {
        std::cerr << "Function ChVisualSystemVSG::SetGuiFontSize must be used before initialization!" << std::endl;
        return;
    }
    m_guiFontSize = theSize;
}

void ChVisualSystemVSG::SetWindowSize(const ChVector2i& size) {
    if (m_initialized) {
        std::cerr << "Function ChVisualSystemVSG::SetGuiFontSize must be used before initialization!" << std::endl;
        return;
    }
    m_windowWidth = size[0];
    m_windowHeight = size[1];
}

void ChVisualSystemVSG::SetWindowSize(int width, int height) {
    if (m_initialized) {
        std::cerr << "Function ChVisualSystemVSG::SetWindowSize must be used before initialization!" << std::endl;
        return;
    }
    m_windowWidth = width;
    m_windowHeight = height;
}

void ChVisualSystemVSG::SetWindowPosition(const ChVector2i& pos) {
    if (m_initialized) {
        std::cerr << "Function ChVisualSystemVSG::SetWindowPosition must be used before initialization!" << std::endl;
        return;
    }
    m_windowX = pos[0];
    m_windowY = pos[1];
}

void ChVisualSystemVSG::SetWindowPosition(int from_left, int from_top) {
    if (m_initialized) {
        std::cerr << "Function ChVisualSystemVSG::SetWindowPosition must be used before initialization!" << std::endl;
        return;
    }
    m_windowX = from_left;
    m_windowY = from_top;
}

void ChVisualSystemVSG::SetWindowTitle(const std::string& title) {
    if (m_initialized) {
        std::cerr << "Function ChVisualSystemVSG::SetWindowTitle must be used before initialization!" << std::endl;
        return;
    }
    m_windowTitle = title;
}

void ChVisualSystemVSG::SetClearColor(const ChColor& color) {
    if (m_initialized) {
        std::cerr << "Function ChVisualSystemVSG::SetClearColor must be used before initialization!" << std::endl;
        return;
    }
    m_clearColor = color;
}

void ChVisualSystemVSG::SetUseSkyBox(bool yesno) {
    if (m_initialized) {
        std::cerr << "Function ChVisualSystemVSG::SetUseSkyBox must be used before initialization!" << std::endl;
        return;
    }
    m_useSkybox = yesno;
}

int ChVisualSystemVSG::AddCamera(const ChVector3d& pos, ChVector3d targ) {
    if (m_initialized) {
        std::cerr << "Function ChVisualSystemVSG::AddCamera must be used before initialization!" << std::endl;
        return 1;
    }

    ChVector3d test = pos - targ;
    if (test.Length() == 0.0) {
        std::cerr << "Function ChVisualSystemVSG::AddCamera Camera Pos and Target cannot be identical!" << std::endl;
        std::cerr << "  pos    = { " << pos.x() << " ; " << pos.y() << " ; " << pos.z() << " }" << std::endl;
        std::cerr << "  target = { " << targ.x() << " ; " << targ.y() << " ; " << targ.z() << " }" << std::endl;
        throw std::runtime_error("Function ChVisualSystemVSG::AddCamera Camera Pos and Target cannot be identical!");
    }
    if (m_yup) {
        if (pos.x() == 0.0 && pos.z() == 0.0) {
            std::cout << "Function ChVisualSystemVSG::AddCamera Line of sight is parallel to upvector! -> Corrected!!"
                      << std::endl;
            m_vsg_cameraEye = vsg::dvec3(pos.x() + 1.0, pos.y(), pos.z() + 1.0);
        } else {
            m_vsg_cameraEye = vsg::dvec3(pos.x(), pos.y(), pos.z());
        }
    } else {
        if (pos.x() == 0.0 && pos.y() == 0.0) {
            std::cout << "Function ChVisualSystemVSG::AddCamera Line of sight is parallel to upvector! -> Corrected!!"
                      << std::endl;
            m_vsg_cameraEye = vsg::dvec3(pos.x() + 1.0, pos.y() + 1.0, pos.z());
        } else {
            m_vsg_cameraEye = vsg::dvec3(pos.x(), pos.y(), pos.z());
        }
    }
    m_vsg_cameraTarget = vsg::dvec3(targ.x(), targ.y(), targ.z());

    return 0;
}

void ChVisualSystemVSG::SetCameraPosition(int id, const ChVector3d& pos) {
    m_lookAt->eye = vsg::dvec3(pos.x(), pos.y(), pos.z());
}

void ChVisualSystemVSG::SetCameraTarget(int id, const ChVector3d& target) {
    m_lookAt->center = vsg::dvec3(target.x(), target.y(), target.z());
}

void ChVisualSystemVSG::SetCameraPosition(const ChVector3d& pos) {
    m_lookAt->eye = vsg::dvec3(pos.x(), pos.y(), pos.z());
}

void ChVisualSystemVSG::SetCameraTarget(const ChVector3d& target) {
    m_lookAt->center = vsg::dvec3(target.x(), target.y(), target.z());
}

ChVector3d ChVisualSystemVSG::GetCameraPosition() const {
    const auto& p = m_lookAt->eye;
    return ChVector3d(p.x, p.y, p.z);
}

ChVector3d ChVisualSystemVSG::GetCameraTarget() const {
    const auto& p = m_lookAt->center;
    return ChVector3d(p.x, p.y, p.z);
}

void ChVisualSystemVSG::SetCameraVertical(CameraVerticalDir upDir) {
    if (m_initialized) {
        std::cerr << "Function ChVisualSystemVSG::SetCameraVertical must be used before initialization!" << std::endl;
        return;
    }
    switch (upDir) {
        case CameraVerticalDir::Y:
            m_cameraUpVector = vsg::dvec3(0, 1, 0);
            m_yup = true;
            break;
        case CameraVerticalDir::Z:
            m_cameraUpVector = vsg::dvec3(0, 0, 1);
            m_yup = false;
            break;
    }
}

void ChVisualSystemVSG::SetLightIntensity(float intensity) {
    m_lightIntensity = ChClamp(intensity, 0.0f, 1.0f);
}

void ChVisualSystemVSG::SetLightDirection(double azimuth, double elevation) {
    if (m_initialized) {
        std::cerr << "Function ChVisualSystemVSG::SetLightDirection must be used before initialization!" << std::endl;
        return;
    }
    m_azimuth = ChClamp(azimuth, -CH_PI, CH_PI);
    m_elevation = ChClamp(elevation, 0.0, CH_PI_2);
}

void ChVisualSystemVSG::Initialize() {
    if (m_initialized)
        return;

    auto builder = vsg::Builder::create();
    builder->options = m_options;

    auto windowTraits = vsg::WindowTraits::create();
    windowTraits->windowTitle = m_windowTitle;
    windowTraits->width = m_windowWidth;
    windowTraits->height = m_windowHeight;
    windowTraits->x = m_windowX;
    windowTraits->y = m_windowY;
    windowTraits->debugLayer = false;
    windowTraits->deviceExtensionNames = {VK_KHR_MULTIVIEW_EXTENSION_NAME, VK_KHR_MAINTENANCE2_EXTENSION_NAME,
                                          VK_KHR_CREATE_RENDERPASS_2_EXTENSION_NAME,
                                          VK_KHR_DEPTH_STENCIL_RESOLVE_EXTENSION_NAME};
    windowTraits->swapchainPreferences.imageUsage =
        VK_IMAGE_USAGE_COLOR_ATTACHMENT_BIT | VK_IMAGE_USAGE_TRANSFER_SRC_BIT;
    windowTraits->swapchainPreferences.presentMode = VK_PRESENT_MODE_IMMEDIATE_KHR;
    windowTraits->depthImageUsage = VK_IMAGE_USAGE_DEPTH_STENCIL_ATTACHMENT_BIT | VK_IMAGE_USAGE_TRANSFER_SRC_BIT;
    windowTraits->fullscreen = m_use_fullscreen;
    windowTraits->screenNum = m_screen_num;

    m_scene = vsg::Group::create();

    double radius = 50.0;
    vsg::dbox bound;

    if (m_useSkybox) {
        vsg::Path fileName(m_skyboxPath);
        auto skyPtr = createSkybox(fileName, m_options, m_yup);
        if (skyPtr)
            m_scene->addChild(skyPtr);
        else
            m_useSkybox = false;
    }

    auto ambientLight = vsg::AmbientLight::create();
    ambientLight->name = "ambient";
    ambientLight->color.set(1.0f, 1.0f, 1.0f);
    ambientLight->intensity = 0.2f;

    auto directionalLight = vsg::DirectionalLight::create();
    directionalLight->name = "sun light";
    directionalLight->color.set(1.0f, 1.0f, 1.0f);
    directionalLight->intensity = m_lightIntensity;
    if (m_use_shadows) {
        uint32_t numShadowsPerLight = 10;
        auto shadowSettings = vsg::HardShadows::create(numShadowsPerLight);
        directionalLight->shadowSettings = shadowSettings;
        directionalLight->intensity *= 0.8f;  // try to avoid saturation due to additional lights
    }

    double se = std::sin(m_elevation);
    double ce = std::cos(m_elevation);
    double sa = std::sin(m_azimuth);
    double ca = std::cos(m_azimuth);
    if (m_yup)
        directionalLight->direction.set(-ce * ca, -se, -ce * sa);
    else
        directionalLight->direction.set(-ce * ca, -ce * sa, -se);

    /* Head Light, moves with camera orientation
    auto absoluteTransform = vsg::AbsoluteTransform::create();
    absoluteTransform->addChild(ambientLight);
    absoluteTransform->addChild(directionalLight);
    m_scene->addChild(absoluteTransform);
     */
    // Directional (Sun) Light, moves with object orientation
    m_scene->addChild(ambientLight);
    m_scene->addChild(directionalLight);
    if (m_use_shadows) {
        // helper light to improve quality of the dark side
        auto overheadLight = vsg::DirectionalLight::create();
        overheadLight->name = "head light";
        overheadLight->color.set(1.0f, 1.0f, 1.0f);
        overheadLight->intensity = 0.2f;
        if (m_yup)
            overheadLight->direction.set(-ce * ca, -se, -ce * sa);
        else
            overheadLight->direction.set(-ce * ca, -ce * sa, -se);
        auto absoluteTransform = vsg::AbsoluteTransform::create();
        absoluteTransform->addChild(overheadLight);
        m_scene->addChild(absoluteTransform);
    }
<<<<<<< HEAD
    m_scene->addChild(m_bodyScene);
=======
    m_scene->addChild(m_objScene);
>>>>>>> 0e2ab5ff
    m_scene->addChild(m_refFrameScene);
    m_scene->addChild(m_cogFrameScene);
    m_scene->addChild(m_jointFrameScene);
    m_scene->addChild(m_pointpointScene);
    m_scene->addChild(m_particleScene);
    m_scene->addChild(m_decoScene);
    m_scene->addChild(m_deformableScene);

    BindAll();

    // create the viewer and assign window(s) to it
    m_viewer = vsg::Viewer::create();

    m_window = vsg::Window::create(windowTraits);
    if (!m_window) {
        std::cout << "Could not create window." << std::endl;
        return;
    }

    ////auto& limits = m_window->getOrCreatePhysicalDevice()->getProperties().limits;  // VkPhysicalDeviceLimits
    const auto& prop = m_window->getOrCreatePhysicalDevice()->getProperties();

    if (m_verbose) {
        std::cout << "----------------------------------------------------" << std::endl;
        std::cout << "* Chrono::VSG Vulkan Scene Graph 3D-Visualization" << std::endl;
        std::cout << "* GPU Name: " << prop.deviceName << std::endl;
        switch (prop.deviceType) {
            default:
            case VK_PHYSICAL_DEVICE_TYPE_OTHER:
                std::cout << "* GPU Type: VK_PHYSICAL_DEVICE_TYPE_OTHER" << std::endl;
                break;
            case VK_PHYSICAL_DEVICE_TYPE_INTEGRATED_GPU:
                std::cout << "* GPU Type: VK_PHYSICAL_DEVICE_TYPE_INTEGRATED_GPU" << std::endl;
                break;
            case VK_PHYSICAL_DEVICE_TYPE_DISCRETE_GPU:
                std::cout << "* GPU Type: VK_PHYSICAL_DEVICE_TYPE_DISCRETE_GPU" << std::endl;
                break;
            case VK_PHYSICAL_DEVICE_TYPE_VIRTUAL_GPU:
                std::cout << "* GPU Type: VK_PHYSICAL_DEVICE_TYPE_VIRTUAL_GPU" << std::endl;
                break;
            case VK_PHYSICAL_DEVICE_TYPE_CPU:
                std::cout << "* GPU Type: VK_PHYSICAL_DEVICE_TYPE_CPU" << std::endl;
                break;
        }
        std::cout << "* Vulkan Version: " << VK_VERSION_MAJOR(VK_HEADER_VERSION_COMPLETE) << "."
                  << VK_VERSION_MINOR(VK_HEADER_VERSION_COMPLETE) << "."
                  << VK_API_VERSION_PATCH(VK_HEADER_VERSION_COMPLETE) << std::endl;
        std::cout << "* Vulkan Scene Graph Version: " << VSG_VERSION_STRING << std::endl;
        std::cout << "* Graphic Output Possible on: " << vsg::Device::maxNumDevices() << " Screens." << std::endl;
        std::cout << "----------------------------------------------------" << std::endl;
    }

    m_window->clearColor() = VkClearColorValue{{m_clearColor.R, m_clearColor.G, m_clearColor.B, 1}};
    m_viewer->addWindow(m_window);

    // set up the camera
    m_lookAt = vsg::LookAt::create(m_vsg_cameraEye, m_vsg_cameraTarget, m_cameraUpVector);

    double nearFarRatio = 0.001;
    auto perspective = vsg::Perspective::create(
        m_cameraAngleDeg,
        static_cast<double>(m_window->extent2D().width) / static_cast<double>(m_window->extent2D().height),
        nearFarRatio * radius, radius * 10.0);

    m_vsg_camera = vsg::Camera::create(perspective, m_lookAt, vsg::ViewportState::create(m_window->extent2D()));

    // default sets automatic directional light
    // auto renderGraph = vsg::RenderGraph::create(m_window, m_view);
    // switches off automatic directional light setting

    auto renderGraph =
        vsg::createRenderGraphForView(m_window, m_vsg_camera, m_scene, VK_SUBPASS_CONTENTS_INLINE, false);
    auto commandGraph = vsg::CommandGraph::create(m_window, renderGraph);

    // initialize ImGui
    ImGui::CreateContext();
    ImGui::GetIO().IniFilename = "../data/vsg/imgui.ini";

#ifdef __APPLE__
    // application runs on retina display by default (window 800*600 generates a viewport 1600*1200)
    // there can be reasons to switch to standard resolution
    // 1) there is no retina display
    // 2) standard resolution is demanded by MacOS (in our Irrlicht/VSG examples), set in the app bundle
    // in this case the desired font size is too big. We take the standard font instead.
    if (m_window->traits()->width != m_window->extent2D().width) {
#endif

        auto foundFontFile = vsg::findFile("vsg/fonts/Ubuntu_Mono/UbuntuMono-Regular.ttf", m_options);
        if (foundFontFile) {
            // convert native filename to UTF8 string that is compatible with ImuGUi.
            std::string c_fontFile = foundFontFile.string();

            // read the font via ImGui, which will then be current when vsgImGui::RenderImGui initializes the rest of
            // ImGui/Vulkan below
            ImGuiIO& io = ImGui::GetIO();
            auto imguiFont = io.Fonts->AddFontFromFileTTF(c_fontFile.c_str(), m_guiFontSize);
            if (!imguiFont) {
                std::cout << "Failed to load font: " << c_fontFile << std::endl;
                return;
            }
        }
#ifdef __APPLE__
    } else {
        m_logo_height /= 2.0f;
        // ignore loadable ttf font
        std::cout << "App runs with standard resolution on the Mac. Font size setting ignored." << std::endl;
    }
#endif

    auto renderImGui = vsgImGui::RenderImGui::create(m_window, ChMainGuiVSG::create(this, m_options, m_logo_height));
    renderGraph->addChild(renderImGui);

    m_base_gui = chrono_types::make_shared<ChBaseGuiComponentVSG>(this);
    m_base_gui->SetVisibility(m_show_base_gui);
    AddGuiComponent(m_base_gui);

    // Add the camera info GUI component (initially invisible)
    m_camera_gui = AddGuiComponent(chrono_types::make_shared<ChCameraGuiComponentVSG>(this));

    // ImGui events shall have priority to other events
    m_viewer->addEventHandler(vsgImGui::SendEventsToImGui::create());

    // Add the base keyboard event handler
    auto base_kbhandler = chrono_types::make_shared<ChBaseEventHandlerVSG>(this);
    auto base_kbhandler_wrapper = EventHandlerWrapper::create(base_kbhandler, this);

    m_viewer->addEventHandler(base_kbhandler_wrapper);

    // Add all user-specified event handlers
    for (const auto& eh : m_evhandler) {
        auto evhandler_wrapper = EventHandlerWrapper::create(eh, this);
        m_viewer->addEventHandler(evhandler_wrapper);
    }

    // Add event handler for window close events
    m_viewer->addEventHandler(vsg::CloseHandler::create(m_viewer));

    // Add event handler for mouse camera view manipulation
    if (m_camera_trackball)
        m_viewer->addEventHandler(vsg::Trackball::create(m_vsg_camera));

    m_viewer->assignRecordAndSubmitTaskAndPresentation({commandGraph});

    // Assign a CompileTraversal to the Builders that will compile for all the views assigned to the viewer.
    // Must be done after Viewer.assignRecordAndSubmitTasksAndPresentations()
    auto compileTraversal = vsg::CompileTraversal::create(*m_viewer);
    m_shapeBuilder->assignCompileTraversal(compileTraversal);
    m_vsgBuilder->assignCompileTraversal(compileTraversal);
    vsg::ref_ptr<vsg::ResourceHints> resourceHints;
    if (!resourceHints) {
        // To help reduce the number of vsg::DescriptorPool that need to be allocated we'll provide a minimum
        // requirement via ResourceHints.
        resourceHints = vsg::ResourceHints::create();
        resourceHints->numDescriptorSets = 256;
        resourceHints->descriptorPoolSizes.push_back(
            VkDescriptorPoolSize{VK_DESCRIPTOR_TYPE_COMBINED_IMAGE_SAMPLER, 256});
    }

    m_viewer->compile(resourceHints);

    // Prepare reading 3d files
    m_loadThreads = vsg::OperationThreads::create(m_numThreads, m_viewer->status);

    m_initialized = true;
}

bool ChVisualSystemVSG::Run() {
    return m_viewer->active();
}

void ChVisualSystemVSG::Render() {
    if (m_write_images && m_frame_number > 0) {
        // Zero-pad frame numbers in file names for postprocessing
        std::ostringstream filename;
        filename << m_image_dir << "/img_" << std::setw(5) << std::setfill('0') << m_frame_number << ".png";
        WriteImageToFile(filename.str());
    }

    if (m_frame_number == 0)
        m_start_time = double(clock()) / double(CLOCKS_PER_SEC);

    m_timer_render.reset();
    m_timer_render.start();

    UpdateFromMBS();

    if (!m_viewer->advanceToNextFrame()) {
        return;
    }

    // Let the viewer handle any events
    m_viewer->handleEvents();

    m_viewer->update();

    // Dynamic data transfer CPU->GPU for point clouds
    auto hide_pos = m_lookAt->eye - (m_lookAt->center - m_lookAt->eye) * 0.1;

    for (const auto& cloud : m_clouds) {
        if (cloud.dynamic_positions) {
            unsigned int k = 0;
            for (auto& p : *cloud.positions) {
                if (cloud.pcloud->IsVisible(k))
                    p = vsg::vec3CH(cloud.pcloud->Particle(k).GetPos());
                else
                    p = hide_pos;  // vsg::vec3(0, 0, 0);
                k++;
            }
            cloud.positions->dirty();
        }
        if (cloud.dynamic_colors) {
            unsigned int k = 0;
            for (auto& c : *cloud.colors)
                c = vsg::vec4CH(cloud.pcloud->GetVisualColor(k++));
            cloud.colors->dirty();
        }
    }

    // Dynamic data transfer CPU->GPU for deformable meshes
    for (auto& def_mesh : m_def_meshes) {
        if (def_mesh.dynamic_vertices) {
            const auto& new_vertices =
                def_mesh.mesh_soup ? def_mesh.trimesh->getFaceVertices() : def_mesh.trimesh->GetCoordsVertices();
            assert(def_mesh.vertices->size() == new_vertices.size());
            size_t k = 0;
            for (auto& v : *def_mesh.vertices)
                v = vsg::vec3CH(new_vertices[k++]);
            def_mesh.vertices->dirty();
        }

        if (def_mesh.dynamic_normals) {
            const auto& new_normals =
                def_mesh.mesh_soup ? def_mesh.trimesh->getFaceNormals() : def_mesh.trimesh->getAverageNormals();
            assert(def_mesh.normals->size() == new_normals.size());
            size_t k = 0;
            for (auto& n : *def_mesh.normals)
                n = vsg::vec3CH(new_normals[k++]);
            def_mesh.normals->dirty();
        }

        if (def_mesh.dynamic_colors) {
            const auto& new_colors =
                def_mesh.mesh_soup ? def_mesh.trimesh->getFaceColors() : def_mesh.trimesh->GetCoordsColors();
            assert(def_mesh.colors->size() == new_colors.size());
            size_t k = 0;
            for (auto& c : *def_mesh.colors)
                c = vsg::vec4CH(new_colors[k++]);
            def_mesh.colors->dirty();
        }
    }

    m_viewer->recordAndSubmit();

    if (m_capture_image) {
        // exportScreenshot(m_window, m_options, m_imageFilename);
        exportScreenImage();
        m_capture_image = false;
    }

    m_viewer->present();
    m_frame_number++;

    m_timer_render.stop();
    m_time_total = .5 * m_timer_render() + .5 * m_time_total;
    m_current_time = m_time_total;
    m_current_time = m_current_time * 0.5 + m_old_time * 0.5;
    m_old_time = m_current_time;
    m_fps = 1.0 / m_current_time;
}

<<<<<<< HEAD
=======
void ChVisualSystemVSG::ToggleBodyObjVisibility() {
    m_show_body_objs = !m_show_body_objs;

    if (m_initialized) {
        for (auto& child : m_objScene->children) {
            ObjectType type;
            child.node->getValue("Type", type);
            if (type == ObjectType::BODY)
                child.mask = m_show_body_objs;
        }
    }
}

void ChVisualSystemVSG::ToggleLinkObjVisibility() {
    m_show_link_objs = !m_show_link_objs;

    if (m_initialized) {
        for (auto& child : m_objScene->children) {
            ObjectType type;
            child.node->getValue("Type", type);
            if (type == ObjectType::LINK)
                child.mask = m_show_link_objs;
        }
    }
}

void ChVisualSystemVSG::ToggleFeaMeshVisibility() {
    m_show_fea_meshes = !m_show_fea_meshes;

    if (m_initialized) {
        for (auto& child : m_deformableScene->children) {
            DeformableType type;
            child.node->getValue("Type", type);
            if (type == DeformableType::FEA)
                child.mask = m_show_fea_meshes;
        }
    }
}

void ChVisualSystemVSG::ToggleSpringVisibility() {
    m_show_springs = !m_show_springs;

    if (m_initialized) {
        for (auto& child : m_pointpointScene->children) {
            PointPointType type;
            child.node->getValue("Type", type);
            if (type == PointPointType::SPRING)
                child.mask = m_show_springs;
        }
    }
}

>>>>>>> 0e2ab5ff
void ChVisualSystemVSG::RenderRefFrames(double axis_length) {
    m_ref_frame_scale = axis_length;
    m_show_ref_frames = true;

    if (m_initialized) {
        for (auto& child : m_refFrameScene->children)
            child.mask = m_show_ref_frames;
    }
}

void ChVisualSystemVSG::SetRefFrameScale(double axis_length) {
    m_ref_frame_scale = axis_length;
}

void ChVisualSystemVSG::ToggleRefFrameVisibility() {
    m_show_ref_frames = !m_show_ref_frames;

    if (m_initialized) {
        for (auto& child : m_refFrameScene->children)
            child.mask = m_show_ref_frames;
    }
}

void ChVisualSystemVSG::RenderCOGFrames(double axis_length) {
    m_cog_frame_scale = axis_length;
    m_show_cog_frames = true;

    if (m_initialized) {
        for (auto& child : m_cogFrameScene->children)
            child.mask = m_show_cog_frames;
    }
}

void ChVisualSystemVSG::SetCOGFrameScale(double axis_length) {
    m_cog_frame_scale = axis_length;
}

void ChVisualSystemVSG::ToggleCOGFrameVisibility() {
    m_show_cog_frames = !m_show_cog_frames;

    if (m_initialized) {
        for (auto& child : m_cogFrameScene->children)
            child.mask = m_show_cog_frames;
    }
}

void ChVisualSystemVSG::RenderJointFrames(double axis_length) {
    m_joint_frame_scale = axis_length;
    m_show_joint_frames = true;

    if (m_initialized) {
        for (auto& child : m_jointFrameScene->children)
            child.mask = m_show_joint_frames;
    }
}

void ChVisualSystemVSG::SetJointFrameScale(double axis_length) {
    m_joint_frame_scale = axis_length;
}

void ChVisualSystemVSG::ToggleJointFrameVisibility() {
    m_show_joint_frames = !m_show_joint_frames;

    if (m_initialized) {
        for (auto& child : m_jointFrameScene->children)
            child.mask = m_show_joint_frames;
    }
}

void ChVisualSystemVSG::WriteImageToFile(const string& filename) {
    m_imageFilename = filename;
    m_capture_image = true;
}

// -----------------------------------------------------------------------------

void ChVisualSystemVSG::BindBody(const std::shared_ptr<ChBody>& body) {
    BindReferenceFrame(body);
    BindCOMFrame(body);
    BindObject(body, ObjectType::BODY);
}

void ChVisualSystemVSG::BindLink(const std::shared_ptr<ChLinkBase>& link) {
    BindLinkFrame(link);
    BindPointPoint(link);
    BindObject(link, ObjectType::LINK);
}

void ChVisualSystemVSG::BindMesh(const std::shared_ptr<fea::ChMesh>& mesh) {
    mesh->UpdateVisualModel();
    BindDeformableMesh(mesh, DeformableType::FEA);
}

void ChVisualSystemVSG::BindAssembly(const ChAssembly& assembly) {
    for (const auto& body : assembly.GetBodies())
        BindBody(body);

    for (const auto& link : assembly.GetLinks())
        BindLink(link);

    for (const auto& mesh : assembly.GetMeshes())
        BindMesh(mesh);

    for (const auto& item : assembly.GetOtherPhysicsItems()) {
        BindDeformableMesh(item, DeformableType::OTHER);
        BindPointPoint(item);
        if (const auto& pcloud = std::dynamic_pointer_cast<ChParticleCloud>(item))
            BindParticleCloud(pcloud);
        if (const auto& assmbly = std::dynamic_pointer_cast<ChAssembly>(item))
            BindAssembly(*assmbly);
    }
}

// Utility function to populate a VSG group with shape groups (from the given visual model).
// The visual model may or may not be associated with a Chrono object.
void ChVisualSystemVSG::PopulateGroup(vsg::ref_ptr<vsg::Group> group,
                                      std::shared_ptr<ChVisualModel> model,
                                      std::shared_ptr<ChObj> obj) {
    for (const auto& shape_instance : model->GetShapeInstances()) {
        const auto& shape = shape_instance.first;
        const auto& X_SM = shape_instance.second;

        if (!shape->IsVisible())
            continue;

        // Material for primitive shapes (assumed at most one defined)
        std::shared_ptr<ChVisualMaterial> material =
            shape->GetMaterials().empty() ? ChVisualMaterial::Default() : shape->GetMaterial(0);

        if (auto box = std::dynamic_pointer_cast<ChVisualShapeBox>(shape)) {
            auto transform = vsg::MatrixTransform::create();
            transform->matrix = vsg::dmat4CH(X_SM, box->GetHalflengths());

            // We have boxes and dice. Dice take cubetextures, boxes take 6 identical textures.
            // Use a die if a kd map exists and its name contains "cubetexture". Otherwise, use a box.
            auto grp = !material->GetKdTexture().empty() && material->GetKdTexture().find("cubetexture") != string::npos
                           ? m_shapeBuilder->CreatePbrShape(ShapeBuilder::ShapeType::DIE_SHAPE, material, transform,
                                                            m_wireframe)
                           : m_shapeBuilder->CreatePbrShape(ShapeBuilder::ShapeType::BOX_SHAPE, material, transform,
                                                            m_wireframe);
            group->addChild(grp);
        } else if (auto sphere = std::dynamic_pointer_cast<ChVisualShapeSphere>(shape)) {
            auto transform = vsg::MatrixTransform::create();
            transform->matrix = vsg::dmat4CH(X_SM, sphere->GetRadius());
            auto grp =
                m_shapeBuilder->CreatePbrShape(ShapeBuilder::ShapeType::SPHERE_SHAPE, material, transform, m_wireframe);
            group->addChild(grp);
        } else if (auto ellipsoid = std::dynamic_pointer_cast<ChVisualShapeEllipsoid>(shape)) {
            auto transform = vsg::MatrixTransform::create();
            transform->matrix = vsg::dmat4CH(X_SM, ellipsoid->GetSemiaxes());
            auto grp =
                m_shapeBuilder->CreatePbrShape(ShapeBuilder::ShapeType::SPHERE_SHAPE, material, transform, m_wireframe);
            group->addChild(grp);
        } else if (auto cylinder = std::dynamic_pointer_cast<ChVisualShapeCylinder>(shape)) {
            double rad = cylinder->GetRadius();
            double height = cylinder->GetHeight();
            auto transform = vsg::MatrixTransform::create();
            transform->matrix = vsg::dmat4CH(X_SM, ChVector3d(rad, rad, height));
            auto grp = m_shapeBuilder->CreatePbrShape(ShapeBuilder::ShapeType::CYLINDER_SHAPE, material, transform,
                                                      m_wireframe);
            group->addChild(grp);
        } else if (auto capsule = std::dynamic_pointer_cast<ChVisualShapeCapsule>(shape)) {
            double rad = capsule->GetRadius();
            double height = capsule->GetHeight();
            auto transform = vsg::MatrixTransform::create();
            transform->matrix = vsg::dmat4CH(X_SM, ChVector3d(rad, rad, rad / 2 + height / 4));
            auto grp = m_shapeBuilder->CreatePbrShape(ShapeBuilder::ShapeType::CAPSULE_SHAPE, material, transform,
                                                      m_wireframe);
            group->addChild(grp);
        } else if (auto barrel = std::dynamic_pointer_cast<ChVisualShapeBarrel>(shape)) {
            //// TODO
        } else if (auto cone = std::dynamic_pointer_cast<ChVisualShapeCone>(shape)) {
            double rad = cone->GetRadius();
            double height = cone->GetHeight();
            auto transform = vsg::MatrixTransform::create();
            transform->matrix = vsg::dmat4CH(X_SM, ChVector3d(rad, rad, height));
            auto grp =
                m_shapeBuilder->CreatePbrShape(ShapeBuilder::ShapeType::CONE_SHAPE, material, transform, m_wireframe);
            group->addChild(grp);
        } else if (auto trimesh = std::dynamic_pointer_cast<ChVisualShapeTriangleMesh>(shape)) {
            auto transform = vsg::MatrixTransform::create();
            transform->matrix = vsg::dmat4CH(X_SM, trimesh->GetScale());
            /*
            auto grp = trimesh->GetNumMaterials() > 0
                           ? m_shapeBuilder->createTrimeshPhongMatShape(trimesh, transform, m_wireframe)
                           : m_shapeBuilder->createTrimeshColShape(trimesh, transform, m_wireframe);
            */
            auto grp = trimesh->GetNumMaterials() > 0
                           ? m_shapeBuilder->CreateTrimeshPbrMatShape(trimesh, transform, m_wireframe)
                           : m_shapeBuilder->CreateTrimeshColShape(trimesh, transform, m_wireframe);
            group->addChild(grp);
        } else if (auto surface = std::dynamic_pointer_cast<ChVisualShapeSurface>(shape)) {
            auto transform = vsg::MatrixTransform::create();
            transform->matrix = vsg::dmat4CH(X_SM, 1.0);
            auto grp = m_shapeBuilder->CreatePbrSurfaceShape(surface, material, transform, m_wireframe);
            group->addChild(grp);
        } else if (auto model_file = std::dynamic_pointer_cast<ChVisualShapeModelFile>(shape)) {
            const auto& filename = model_file->GetFilename();
            const auto& scale = model_file->GetScale();
            size_t objHashValue = m_stringHash(filename);
            auto grp = vsg::Group::create();
            auto transform = vsg::MatrixTransform::create();
            transform->matrix = vsg::dmat4CH(ChFrame<>(X_SM.GetPos(), X_SM.GetRot() * QuatFromAngleX(-CH_PI_2)), scale);
            grp->addChild(transform);
            // needed, when BindAll() is called after Initialization
            // vsg::observer_ptr<vsg::Viewer> observer_viewer(m_viewer);
            // m_loadThreads->add(LoadOperation::create(observer_viewer, transform, filename, m_options));
            map<size_t, vsg::ref_ptr<vsg::Node>>::iterator objIt;
            objIt = m_objCache.find(objHashValue);
            if (objIt == m_objCache.end()) {
                auto node = vsg::read_cast<vsg::Node>(filename, m_options);
                if (node) {
                    transform->addChild(node);
                    group->addChild(grp);
                    m_objCache[objHashValue] = node;
                }
            } else {
                transform->addChild(m_objCache[objHashValue]);
                group->addChild(grp);
            }
        } else if (auto line = std::dynamic_pointer_cast<ChVisualShapeLine>(shape)) {
            auto transform = vsg::MatrixTransform::create();
            transform->matrix = vsg::dmat4CH(X_SM, 1.0);
            group->addChild(m_shapeBuilder->CreateLineShape(shape_instance, material, transform, line));
        } else if (auto path = std::dynamic_pointer_cast<ChVisualShapePath>(shape)) {
            auto transform = vsg::MatrixTransform::create();
            transform->matrix = vsg::dmat4CH(X_SM, 1.0);
            group->addChild(m_shapeBuilder->CreatePathShape(shape_instance, material, transform, path));
        }

    }  // end loop over visual shapes
}

<<<<<<< HEAD
void ChVisualSystemVSG::BindObject(const std::shared_ptr<ChObj>& obj) {
=======
void ChVisualSystemVSG::BindObject(const std::shared_ptr<ChObj>& obj, ObjectType type) {
>>>>>>> 0e2ab5ff
    const auto& vis_model = obj->GetVisualModel();
    const auto& vis_frame = obj->GetVisualModelFrame();

    if (!vis_model)
        return;

    // Important for update: keep the correct scenegraph hierarchy
    //     modelGroup->model_transform->shapes_group

    // Create a group to hold this visual model
    auto modelGroup = vsg::Group::create();

    // Create a group to hold the shapes with their subtransforms
    auto shapes_group = vsg::Group::create();

    // Populate the group with shapes in the visual model
    PopulateGroup(shapes_group, vis_model, obj);

    // Attach a transform to the group and initialize it with the body current position
    auto model_transform = vsg::MatrixTransform::create();
    model_transform->matrix = vsg::dmat4CH(vis_frame, 1.0);
    model_transform->subgraphRequiresLocalFrustum = false;
    if (m_options->sharedObjects) {
        m_options->sharedObjects->share(modelGroup);
        m_options->sharedObjects->share(model_transform);
    }
    model_transform->addChild(shapes_group);
    modelGroup->addChild(model_transform);

    // Set group properties
    modelGroup->setValue("Object", obj);
<<<<<<< HEAD
=======
    modelGroup->setValue("Type", type);
>>>>>>> 0e2ab5ff
    modelGroup->setValue("Transform", model_transform);

    // Add the group to the global holder
    vsg::Mask mask;
    switch (type) {
        case ObjectType::BODY:
            mask = m_show_body_objs;
            break;
        case ObjectType::LINK:
            mask = m_show_link_objs;
            break;
        default:
            mask = true;
            break;
    }
    m_objScene->addChild(mask, modelGroup);
}

void ChVisualSystemVSG::BindDeformableMesh(const std::shared_ptr<ChPhysicsItem>& item, DeformableType type) {
    const auto& vis_model = item->GetVisualModel();

    if (!vis_model)
        return;

    for (auto& shape_instance : vis_model->GetShapeInstances()) {
        auto& shape = shape_instance.first;

        //// RADU TODO: process glyphs
        ////            for now, only treat the trimeshes in the visual model
        auto trimesh = std::dynamic_pointer_cast<ChVisualShapeTriangleMesh>(shape);
        if (!trimesh)
            continue;

        if (trimesh->GetMesh()->GetNumVertices() == 0)
            continue;

        DeformableMesh def_mesh;
        def_mesh.trimesh = trimesh->GetMesh();

        auto transform = vsg::MatrixTransform::create();
        auto child = (trimesh->GetNumMaterials() > 0)
                         ? m_shapeBuilder->CreateTrimeshPbrMatShape(trimesh, transform, trimesh->IsWireframe())
                         : m_shapeBuilder->CreateTrimeshColShape(trimesh, transform, trimesh->IsWireframe());
        child->setValue("Type", type);
        vsg::Mask mask;
        switch (type) {
            case DeformableType::FEA:
                mask = m_show_fea_meshes;
                break;
            default:
                mask = true;
                break;
        }
        m_deformableScene->addChild(mask, child);

        def_mesh.mesh_soup = true;

        def_mesh.vertices = vsg::visit<FindVec3BufferData<0>>(child).getBufferData();
        assert(def_mesh.vertices->size() == 3 * trimesh->GetMesh()->GetNumTriangles());
        def_mesh.vertices->properties.dataVariance = vsg::DYNAMIC_DATA;
        def_mesh.dynamic_vertices = true;

        if (!trimesh->IsWireframe()) {
            def_mesh.normals = vsg::visit<FindVec3BufferData<1>>(child).getBufferData();
            assert(def_mesh.normals->size() == def_mesh.vertices->size());
            def_mesh.normals->properties.dataVariance = vsg::DYNAMIC_DATA;
            def_mesh.dynamic_normals = true;
        } else {
            def_mesh.dynamic_normals = false;
        }

        if (trimesh->GetNumMaterials() == 0) {
            def_mesh.colors = vsg::visit<FindVec4BufferData<3>>(child).getBufferData();
            assert(def_mesh.colors->size() == def_mesh.vertices->size());
            def_mesh.colors->properties.dataVariance = vsg::DYNAMIC_DATA;
            def_mesh.dynamic_colors = true;
        } else {
            def_mesh.dynamic_colors = false;
        }

        m_def_meshes.push_back(def_mesh);
    }
}

// Utility function for creating a frame with its X axis defined by 2 points.
ChFrame<> PointPointFrame(const ChVector3d& P1, const ChVector3d& P2, double& dist) {
    ChVector3d dir = P2 - P1;
    dist = dir.Length();
    dir.Normalize();
    ChVector3d mx, my, mz;
    dir.GetDirectionAxesAsX(my, mz, mx);
    ChMatrix33<> R_CS;
    R_CS.SetFromDirectionAxes(mx, my, mz);

    return ChFrame<>(0.5 * (P2 + P1), R_CS);
}

void ChVisualSystemVSG::BindPointPoint(const std::shared_ptr<ChPhysicsItem>& item) {
    const auto& vis_model = item->GetVisualModel();

    if (!vis_model)
        return;

    vsg::Mask mask_segments = true;
    vsg::Mask mask_springs = m_show_springs;

    for (auto& shape_instance : vis_model->GetShapeInstances()) {
        auto& shape = shape_instance.first;
        if (auto segshape = std::dynamic_pointer_cast<ChVisualShapeSegment>(shape)) {
            double length;
            auto X = PointPointFrame(segshape->GetPoint1Abs(), segshape->GetPoint2Abs(), length);
            std::shared_ptr<ChVisualMaterial> material =
                shape->GetMaterials().empty() ? ChVisualMaterial::Default() : shape->GetMaterial(0);

            auto transform = vsg::MatrixTransform::create();
            transform->matrix = vsg::dmat4CH(X, ChVector3d(0, length, 0));
            auto group = m_shapeBuilder->CreateUnitSegment(shape_instance, material, transform);
            group->setValue("Type", PointPointType::SEGMENT);
            m_pointpointScene->addChild(mask_segments, group);
        } else if (auto sprshape = std::dynamic_pointer_cast<ChVisualShapeSpring>(shape)) {
            double rad = sprshape->GetRadius();
            double length;
            auto X = PointPointFrame(sprshape->GetPoint1Abs(), sprshape->GetPoint2Abs(), length);
            std::shared_ptr<ChVisualMaterial> material =
                shape->GetMaterials().empty() ? ChVisualMaterial::Default() : shape->GetMaterial(0);

            auto transform = vsg::MatrixTransform::create();
            transform->matrix = vsg::dmat4CH(X, ChVector3d(rad, length, rad));
            auto group = m_shapeBuilder->CreateSpringShape(shape_instance, material, transform, sprshape);
            group->setValue("Type", PointPointType::SPRING);
            m_pointpointScene->addChild(mask_springs, group);
        }
    }
}

void ChVisualSystemVSG::BindParticleCloud(const std::shared_ptr<ChParticleCloud>& pcloud) {
    const auto& vis_model = pcloud->GetVisualModel();
    auto num_particles = pcloud->GetNumParticles();

    if (!vis_model)
        return;

    // Search for an appropriate rendering shape
    typedef ChGeometry::Type ShapeType;
    auto shape = vis_model->GetShape(0);
    ShapeType shape_type = ShapeType::NONE;
    ChVector3d shape_size(0);
    if (auto sph = std::dynamic_pointer_cast<ChVisualShapeSphere>(shape)) {
        shape_type = ShapeType::SPHERE;
        shape_size = ChVector3d(2 * sph->GetRadius());
    } else if (auto ell = std::dynamic_pointer_cast<ChVisualShapeEllipsoid>(shape)) {
        shape_type = ShapeType::ELLIPSOID;
        shape_size = ell->GetAxes();
    } else if (auto box = std::dynamic_pointer_cast<ChVisualShapeBox>(shape)) {
        shape_type = ShapeType::BOX;
        shape_size = box->GetLengths();
    } else if (auto cap = std::dynamic_pointer_cast<ChVisualShapeCapsule>(shape)) {
        double rad = cap->GetRadius();
        double height = cap->GetHeight();
        shape_type = ShapeType::CAPSULE;
        shape_size = ChVector3d(2 * rad, 2 * rad, height);
    } else if (auto cyl = std::dynamic_pointer_cast<ChVisualShapeCylinder>(shape)) {
        double rad = cyl->GetRadius();
        double height = cyl->GetHeight();
        shape_type = ShapeType::CYLINDER;
        shape_size = ChVector3d(2 * rad, 2 * rad, height);
    } else if (auto cone = std::dynamic_pointer_cast<ChVisualShapeCone>(shape)) {
        double rad = cone->GetRadius();
        double height = cone->GetHeight();
        shape_type = ShapeType::CONE;
        shape_size = ChVector3d(2 * rad, 2 * rad, height);
    }

    if (shape_type == ShapeType::NONE)
        return;

    // Search for the base color
    ChColor shape_color;
    if (shape->GetNumMaterials() > 0)
        shape_color = shape->GetMaterial(0)->GetDiffuseColor();
    else
        shape_color = ChVisualMaterial::Default()->GetDiffuseColor();

    // Create an new entry in the set of Chrono::VSG particle clouds
    ParticleCloud cloud;
    cloud.pcloud = pcloud;
    cloud.dynamic_positions = pcloud->IsActive();
    cloud.dynamic_colors = pcloud->UseDynamicColors();

    // Set up geometry and state info for vsgBuilder
    vsg::GeometryInfo geomInfo;
    geomInfo.dx.set((float)shape_size.x(), 0, 0);
    geomInfo.dy.set(0, (float)shape_size.y(), 0);
    geomInfo.dz.set(0, 0, (float)shape_size.z());

    if (cloud.dynamic_colors) {
        cloud.colors = vsg::vec4Array::create(num_particles);
        geomInfo.colors = cloud.colors;
        for (size_t k = 0; k < num_particles; k++)
            cloud.colors->set(k, vsg::vec4(0, 0, 0, 1));
        cloud.colors->properties.dataVariance = vsg::DYNAMIC_DATA;
    } else {
        geomInfo.color.set(shape_color.R, shape_color.G, shape_color.B, 1.0);
    }

    cloud.positions = vsg::vec3Array::create(num_particles);
    geomInfo.positions = cloud.positions;
    for (unsigned int k = 0; k < num_particles; k++)
        cloud.positions->set(k, vsg::vec3CH(pcloud->Particle(k).GetPos()));
    if (cloud.dynamic_positions) {
        cloud.positions->properties.dataVariance = vsg::DYNAMIC_DATA;
    }

    vsg::StateInfo stateInfo;
    stateInfo.wireframe = m_wireframe;
    stateInfo.instance_positions_vec3 = true;

    // Add child node for this cloud
    vsg::ref_ptr<vsg::Node> node = nullptr;
    switch (shape_type) {
        case ShapeType::SPHERE:
        case ShapeType::ELLIPSOID:
            node = m_vsgBuilder->createSphere(geomInfo, stateInfo);
            break;
        case ShapeType::BOX:
            node = m_vsgBuilder->createBox(geomInfo, stateInfo);
            break;
        case ShapeType::CAPSULE:
            node = m_vsgBuilder->createCapsule(geomInfo, stateInfo);
            break;
        case ShapeType::CYLINDER:
            node = m_vsgBuilder->createCylinder(geomInfo, stateInfo);
            break;
        case ShapeType::CONE:
            node = m_vsgBuilder->createCone(geomInfo, stateInfo);
            break;
        default:
            break;
    }

    if (node) {
        node->setValue("Tag", pcloud->GetTag());
        vsg::Mask mask = true;
        m_particleScene->addChild(mask, node);
    }

    m_clouds.push_back(cloud);
}

<<<<<<< HEAD
void ChVisualSystemVSG::BindSoaAssembly(const std::shared_ptr<soa::ChSoaAssembly>& soa) {
    for (const auto& mbody : soa->getBodies()) {
        BindReferenceFrame(mbody);
        BindCOMFrame(mbody);
        BindObject(mbody);
    }
}

=======
>>>>>>> 0e2ab5ff
void ChVisualSystemVSG::BindReferenceFrame(const std::shared_ptr<ChObj>& obj) {
    auto transform = vsg::MatrixTransform::create();
    transform->matrix = vsg::dmat4CH(obj->GetVisualModelFrame(), m_ref_frame_scale);
    vsg::Mask mask = m_show_ref_frames;
<<<<<<< HEAD
    auto node = m_shapeBuilder->createFrameSymbol(transform, 1.0f);
=======
    auto node = m_shapeBuilder->createFrameSymbol(transform, 1.0f, 2.0f);
>>>>>>> 0e2ab5ff
    node->setValue("Object", obj);
    node->setValue("Transform", transform);
    m_refFrameScene->addChild(mask, node);
}

//// TODO: change COM visualization to forward-facing card with only COM location

void ChVisualSystemVSG::BindCOMFrame(const std::shared_ptr<ChBody>& body) {
    auto cog_transform = vsg::MatrixTransform::create();
    cog_transform->matrix = vsg::dmat4CH(body->GetFrameCOMToAbs(), m_cog_frame_scale);
    vsg::Mask mask = m_show_cog_frames;
    auto cog_node = m_shapeBuilder->createFrameSymbol(cog_transform, 1.0f, 2.0f);
    cog_node->setValue("Body", body);
    cog_node->setValue("MobilizedBody", nullptr);
<<<<<<< HEAD
    cog_node->setValue("Transform", cog_transform);
    m_cogFrameScene->addChild(mask, cog_node);
}

void ChVisualSystemVSG::BindCOMFrame(const std::shared_ptr<soa::ChMobilizedBody>& mbody) {
    auto cog_transform = vsg::MatrixTransform::create();
    cog_transform->matrix = vsg::dmat4CH(ChFramed(mbody->getAbsCOMLoc(), QUNIT), m_cog_frame_scale);
    vsg::Mask mask = m_show_cog_frames;
    auto cog_node = m_shapeBuilder->createFrameSymbol(cog_transform, 1.0f);
    cog_node->setValue("Body", nullptr);
    cog_node->setValue("MobilizedBody", mbody);
=======
>>>>>>> 0e2ab5ff
    cog_node->setValue("Transform", cog_transform);
    m_cogFrameScene->addChild(mask, cog_node);
}

void ChVisualSystemVSG::BindLinkFrame(const std::shared_ptr<ChLinkBase>& link) {
    vsg::Mask mask = m_show_cog_frames;

    {
        auto joint_transform = vsg::MatrixTransform::create();
        joint_transform->matrix = vsg::dmat4CH(link->GetFrame1Abs(), m_joint_frame_scale);
        auto joint_node = m_shapeBuilder->createFrameSymbol(joint_transform, 0.75f, 1.0f);
        joint_node->setValue("Link", link);
        joint_node->setValue("Body", 1);
        joint_node->setValue("Transform", joint_transform);
        m_jointFrameScene->addChild(mask, joint_node);
    }

    {
        auto joint_transform = vsg::MatrixTransform::create();
        joint_transform->matrix = vsg::dmat4CH(link->GetFrame2Abs(), m_joint_frame_scale);
        auto joint_node = m_shapeBuilder->createFrameSymbol(joint_transform, 0.5f, 1.0f);
        joint_node->setValue("Link", link);
        joint_node->setValue("Body", 2);
        joint_node->setValue("Transform", joint_transform);
        m_jointFrameScene->addChild(mask, joint_node);
    }
}

void ChVisualSystemVSG::BindItem(std::shared_ptr<ChPhysicsItem> item) {
    if (auto body = std::dynamic_pointer_cast<ChBody>(item)) {
<<<<<<< HEAD
        BindReferenceFrame(body);
        BindCOMFrame(body);
        BindObject(body);
=======
        BindBody(body);
>>>>>>> 0e2ab5ff
        return;
    }

    if (auto link = std::dynamic_pointer_cast<ChLinkBase>(item)) {
        BindLink(link);
        return;
    }

    if (auto mesh = std::dynamic_pointer_cast<fea::ChMesh>(item)) {
        BindMesh(mesh);
        return;
    }

    if (const auto& pcloud = std::dynamic_pointer_cast<ChParticleCloud>(item)) {
        BindParticleCloud(pcloud);
        return;
    }

    if (const auto& assmbly = std::dynamic_pointer_cast<ChAssembly>(item)) {
        BindAssembly(*assmbly);
        return;
    }

    if (const auto& pcloud = std::dynamic_pointer_cast<ChParticleCloud>(item)) {
        BindParticleCloud(pcloud);
        return;
    }

    if (const auto& soa = std::dynamic_pointer_cast<soa::ChSoaAssembly>(item)) {
        BindSoaAssembly(soa);
        return;
    }

    if (item->GetVisualModel()) {
        BindDeformableMesh(item, DeformableType::OTHER);
        BindPointPoint(item);
    }
}

void ChVisualSystemVSG::BindAll() {
    for (auto sys : m_systems) {
<<<<<<< HEAD
        // Bind visual models associated with bodies in the system
        for (const auto& body : sys->GetAssembly().GetBodies()) {
            BindReferenceFrame(body);
            BindCOMFrame(body);
            BindObject(body);
        }

        // Bind visual models associated with links in the system
        for (const auto& link : sys->GetLinks()) {
            if (auto link1 = std::dynamic_pointer_cast<ChLink>(link)) {
                BindLinkFrame(link1);
                BindPointPoint(link1);
            }
        }

        // Bind visual models associated with FEA meshes
        for (const auto& mesh : sys->GetAssembly().GetMeshes()) {
            mesh->UpdateVisualModel();
            BindDeformableMesh(mesh);
        }

        // Bind visual models associated with other physics items in the system
        for (const auto& item : sys->GetOtherPhysicsItems()) {
            BindDeformableMesh(item);
            BindPointPoint(item);
            if (const auto& pcloud = std::dynamic_pointer_cast<ChParticleCloud>(item))
                BindParticleCloud(pcloud);
            if (const auto& soa = std::dynamic_pointer_cast<soa::ChSoaAssembly>(item))
                BindSoaAssembly(soa);
        }
    }  // end loop over systems
=======
        BindAssembly(sys->GetAssembly());
    }
>>>>>>> 0e2ab5ff
}

// -----------------------------------------------------------------------------

void ChVisualSystemVSG::UpdateFromMBS() {
    // Update VSG nodes for object reference frame visualization
    if (m_show_ref_frames) {
        for (auto& child : m_refFrameScene->children) {
            std::shared_ptr<ChObj> obj;
            vsg::ref_ptr<vsg::MatrixTransform> transform;
            if (!child.node->getValue("Object", obj))
                continue;
            if (!child.node->getValue("Transform", transform))
                continue;

            transform->matrix = vsg::dmat4CH(obj->GetVisualModelFrame(), m_ref_frame_scale);
        }
    }

    // Update VSG nodes for body COM visualization
    if (m_show_cog_frames) {
        for (auto& child : m_cogFrameScene->children) {
            std::shared_ptr<ChBody> body;
            std::shared_ptr<soa::ChMobilizedBody> mbody;
            vsg::ref_ptr<vsg::MatrixTransform> transform;

            if (!child.node->getValue("Transform", transform))
                continue;

            if (child.node->getValue("Body", body))
                transform->matrix = vsg::dmat4CH(body->GetFrameCOMToAbs(), m_cog_frame_scale);
<<<<<<< HEAD
            else if (child.node->getValue("MobilizedBody", mbody))
                transform->matrix = vsg::dmat4CH(ChFramed(mbody->getAbsCOMLoc(), QUNIT), m_cog_frame_scale);
=======
>>>>>>> 0e2ab5ff
            else
                continue;
        }
    }

    // Update VSG nodes for joint frame visualization
    if (m_show_joint_frames) {
        for (auto& child : m_jointFrameScene->children) {
            std::shared_ptr<ChLinkBase> link;
            vsg::ref_ptr<vsg::MatrixTransform> transform;
            int body;
            if (!child.node->getValue("Link", link))
                continue;
            if (!child.node->getValue("Transform", transform))
                continue;
            if (!child.node->getValue("Body", body))
                continue;

            if (body == 1)
                transform->matrix = vsg::dmat4CH(link->GetFrame1Abs(), m_joint_frame_scale);
            else
                transform->matrix = vsg::dmat4CH(link->GetFrame2Abs(), m_joint_frame_scale);
        }
    }

<<<<<<< HEAD
    // Update VSG nodes for body visualization
    for (const auto& child : m_bodyScene->children) {
        std::shared_ptr<ChObj> obj;
        vsg::ref_ptr<vsg::MatrixTransform> transform;
        if (!child->getValue("Object", obj))
          continue;
        if (!child->getValue("Transform", transform))
=======
    // Update VSG nodes for object visualization
    for (const auto& child : m_objScene->children) {
        std::shared_ptr<ChObj> obj;
        vsg::ref_ptr<vsg::MatrixTransform> transform;
        if (!child.node->getValue("Object", obj))
          continue;
        if (!child.node->getValue("Transform", transform))
>>>>>>> 0e2ab5ff
            continue;
        transform->matrix = vsg::dmat4CH(obj->GetVisualModelFrame(), 1.0);
    }

    // Update all VSG nodes with point-point visualization assets
    for (const auto& child : m_pointpointScene->children) {
        ChVisualModel::ShapeInstance shapeInstance;
        vsg::ref_ptr<vsg::MatrixTransform> transform;
        if (!child.node->getValue("ShapeInstance", shapeInstance))
            continue;
        if (!child.node->getValue("Transform", transform))
            continue;

        auto& shape = shapeInstance.first;

        if (auto segshape = std::dynamic_pointer_cast<ChVisualShapeSegment>(shape)) {
            double length;
            auto X = PointPointFrame(segshape->GetPoint1Abs(), segshape->GetPoint2Abs(), length);
            transform->matrix = vsg::dmat4CH(X, ChVector3d(0, length, 0));
        } else if (auto sprshape = std::dynamic_pointer_cast<ChVisualShapeSpring>(shape)) {
            double rad = sprshape->GetRadius();
            double length;
            auto X = PointPointFrame(sprshape->GetPoint1Abs(), sprshape->GetPoint2Abs(), length);
            transform->matrix = vsg::dmat4CH(X, ChVector3d(rad, length, rad));
        }
    }
}

void ChVisualSystemVSG::OnSetup(ChSystem* sys) {
    //// RADU TODO
    ////    delete VSG elements associated with physics items no longer present in the system
}

int ChVisualSystemVSG::AddVisualModel(std::shared_ptr<ChVisualModel> model, const ChFrame<>& frame) {
    // Important for update: keep the correct scenegraph hierarchy
    //     model_group->model_transform->shapes_group

    // Create a group to hold this visual model
    auto model_group = vsg::Group::create();

    // Create a group to hold the shapes with their subtransforms
    auto shapes_group = vsg::Group::create();

    // Populate the group with shapes in the visual model
    PopulateGroup(shapes_group, model, nullptr);

    // Attach a transform to the group and initialize it with the provided frame
    auto model_transform = vsg::MatrixTransform::create();
    model_transform->matrix = vsg::dmat4CH(frame, 1.0);
    model_transform->subgraphRequiresLocalFrustum = false;
    if (m_options->sharedObjects) {
        m_options->sharedObjects->share(model_group);
        m_options->sharedObjects->share(model_transform);
    }
    model_transform->addChild(shapes_group);
    model_group->addChild(model_transform);

    // Set group properties
    model_group->setValue("Transform", model_transform);

    // Add the group to the global holder
    m_decoScene->addChild(model_group);

    return m_decoScene->children.size() - 1;
}

int ChVisualSystemVSG::AddVisualModel(std::shared_ptr<ChVisualShape> shape, const ChFrame<>& frame) {
    auto model = chrono_types::make_shared<ChVisualModel>();
    model->AddShape(shape);
    return AddVisualModel(model, frame);
}

void ChVisualSystemVSG::UpdateVisualModel(int id, const ChFrame<>& frame) {
    if (id == -1 || id >= m_decoScene->children.size()) {
        return;
    }

    auto model_group = m_decoScene->children[id];
    vsg::ref_ptr<vsg::MatrixTransform> transform;
    if (!model_group->getValue("Transform", transform))
        return;

    transform->matrix = vsg::dmat4CH(frame, 1.0);
}

// -----------------------------------------------------------------------------

void ChVisualSystemVSG::AddGrid(double x_step, double y_step, int nx, int ny, ChCoordsys<> pos, ChColor col) {
    m_decoScene->addChild(m_shapeBuilder->CreateGrid(x_step, y_step, nx, ny, pos, col));
}

void ChVisualSystemVSG::exportScreenImage() {
    auto width = m_window->extent2D().width;
    auto height = m_window->extent2D().height;

    auto device = m_window->getDevice();
    auto physicalDevice = m_window->getPhysicalDevice();
    auto swapchain = m_window->getSwapchain();

    // get the colour buffer image of the previous rendered frame as the current frame hasn't been rendered yet.  The 1
    // in window->imageIndex(1) means image from 1 frame ago.
    auto sourceImage = m_window->imageView(m_window->imageIndex(1))->image;

    VkFormat sourceImageFormat = swapchain->getImageFormat();
    VkFormat targetImageFormat = sourceImageFormat;

    //
    // 1) Check to see if Blit is supported.
    //
    VkFormatProperties srcFormatProperties;
    vkGetPhysicalDeviceFormatProperties(*(physicalDevice), sourceImageFormat, &srcFormatProperties);

    VkFormatProperties destFormatProperties;
    vkGetPhysicalDeviceFormatProperties(*(physicalDevice), VK_FORMAT_R8G8B8A8_UNORM, &destFormatProperties);

    bool supportsBlit = ((srcFormatProperties.optimalTilingFeatures & VK_FORMAT_FEATURE_BLIT_SRC_BIT) != 0) &&
                        ((destFormatProperties.linearTilingFeatures & VK_FORMAT_FEATURE_BLIT_DST_BIT) != 0);

    if (supportsBlit) {
        // we can automatically convert the image format when blit, so take advantage of it to ensure RGBA
        targetImageFormat = VK_FORMAT_R8G8B8A8_UNORM;
    }

    // vsg::info("supportsBlit = ", supportsBlit);

    //
    // 2) create image to write to
    //
    auto destinationImage = vsg::Image::create();
    destinationImage->imageType = VK_IMAGE_TYPE_2D;
    destinationImage->format = targetImageFormat;
    destinationImage->extent.width = width;
    destinationImage->extent.height = height;
    destinationImage->extent.depth = 1;
    destinationImage->arrayLayers = 1;
    destinationImage->mipLevels = 1;
    destinationImage->initialLayout = VK_IMAGE_LAYOUT_UNDEFINED;
    destinationImage->samples = VK_SAMPLE_COUNT_1_BIT;
    destinationImage->tiling = VK_IMAGE_TILING_LINEAR;
    destinationImage->usage = VK_IMAGE_USAGE_TRANSFER_DST_BIT;

    destinationImage->compile(device);

    auto deviceMemory =
        vsg::DeviceMemory::create(device, destinationImage->getMemoryRequirements(device->deviceID),
                                  VK_MEMORY_PROPERTY_HOST_VISIBLE_BIT | VK_MEMORY_PROPERTY_HOST_COHERENT_BIT);

    destinationImage->bind(deviceMemory, 0);

    //
    // 3) create command buffer and submit to graphics queue
    //
    auto commands = vsg::Commands::create();

    // 3.a) transition destinationImage to transfer destination initialLayout
    auto transitionDestinationImageToDestinationLayoutBarrier = vsg::ImageMemoryBarrier::create(
        0,                                                              // srcAccessMask
        VK_ACCESS_TRANSFER_WRITE_BIT,                                   // dstAccessMask
        VK_IMAGE_LAYOUT_UNDEFINED,                                      // oldLayout
        VK_IMAGE_LAYOUT_TRANSFER_DST_OPTIMAL,                           // newLayout
        VK_QUEUE_FAMILY_IGNORED,                                        // srcQueueFamilyIndex
        VK_QUEUE_FAMILY_IGNORED,                                        // dstQueueFamilyIndex
        destinationImage,                                               // image
        VkImageSubresourceRange{VK_IMAGE_ASPECT_COLOR_BIT, 0, 1, 0, 1}  // subresourceRange
    );

    // 3.b) transition swapChainImage from present to transfer source initialLayout
    auto transitionSourceImageToTransferSourceLayoutBarrier = vsg::ImageMemoryBarrier::create(
        VK_ACCESS_MEMORY_READ_BIT,                                      // srcAccessMask
        VK_ACCESS_TRANSFER_READ_BIT,                                    // dstAccessMask
        VK_IMAGE_LAYOUT_PRESENT_SRC_KHR,                                // oldLayout
        VK_IMAGE_LAYOUT_TRANSFER_SRC_OPTIMAL,                           // newLayout
        VK_QUEUE_FAMILY_IGNORED,                                        // srcQueueFamilyIndex
        VK_QUEUE_FAMILY_IGNORED,                                        // dstQueueFamilyIndex
        sourceImage,                                                    // image
        VkImageSubresourceRange{VK_IMAGE_ASPECT_COLOR_BIT, 0, 1, 0, 1}  // subresourceRange
    );

    auto cmd_transitionForTransferBarrier =
        vsg::PipelineBarrier::create(VK_PIPELINE_STAGE_TRANSFER_BIT,                        // srcStageMask
                                     VK_PIPELINE_STAGE_TRANSFER_BIT,                        // dstStageMask
                                     0,                                                     // dependencyFlags
                                     transitionDestinationImageToDestinationLayoutBarrier,  // barrier
                                     transitionSourceImageToTransferSourceLayoutBarrier     // barrier
        );

    commands->addChild(cmd_transitionForTransferBarrier);

    if (supportsBlit) {
        // 3.c.1) if blit using vkCmdBlitImage
        VkImageBlit region{};
        region.srcSubresource.aspectMask = VK_IMAGE_ASPECT_COLOR_BIT;
        region.srcSubresource.layerCount = 1;
        region.srcOffsets[0] = VkOffset3D{0, 0, 0};
        region.srcOffsets[1] = VkOffset3D{static_cast<int32_t>(width), static_cast<int32_t>(height), 1};
        region.dstSubresource.aspectMask = VK_IMAGE_ASPECT_COLOR_BIT;
        region.dstSubresource.layerCount = 1;
        region.dstOffsets[0] = VkOffset3D{0, 0, 0};
        region.dstOffsets[1] = VkOffset3D{static_cast<int32_t>(width), static_cast<int32_t>(height), 1};

        auto blitImage = vsg::BlitImage::create();
        blitImage->srcImage = sourceImage;
        blitImage->srcImageLayout = VK_IMAGE_LAYOUT_TRANSFER_SRC_OPTIMAL;
        blitImage->dstImage = destinationImage;
        blitImage->dstImageLayout = VK_IMAGE_LAYOUT_TRANSFER_DST_OPTIMAL;
        blitImage->regions.push_back(region);
        blitImage->filter = VK_FILTER_NEAREST;

        commands->addChild(blitImage);
    } else {
        // 3.c.2) else use vkCmdCopyImage

        VkImageCopy region{};
        region.srcSubresource.aspectMask = VK_IMAGE_ASPECT_COLOR_BIT;
        region.srcSubresource.layerCount = 1;
        region.dstSubresource.aspectMask = VK_IMAGE_ASPECT_COLOR_BIT;
        region.dstSubresource.layerCount = 1;
        region.extent.width = width;
        region.extent.height = height;
        region.extent.depth = 1;

        auto copyImage = vsg::CopyImage::create();
        copyImage->srcImage = sourceImage;
        copyImage->srcImageLayout = VK_IMAGE_LAYOUT_TRANSFER_SRC_OPTIMAL;
        copyImage->dstImage = destinationImage;
        copyImage->dstImageLayout = VK_IMAGE_LAYOUT_TRANSFER_DST_OPTIMAL;
        copyImage->regions.push_back(region);

        commands->addChild(copyImage);
    }

    // 3.d) transition destination image from transfer destination layout to general layout to enable mapping to image
    // DeviceMemory
    auto transitionDestinationImageToMemoryReadBarrier = vsg::ImageMemoryBarrier::create(
        VK_ACCESS_TRANSFER_WRITE_BIT,                                   // srcAccessMask
        VK_ACCESS_MEMORY_READ_BIT,                                      // dstAccessMask
        VK_IMAGE_LAYOUT_TRANSFER_DST_OPTIMAL,                           // oldLayout
        VK_IMAGE_LAYOUT_GENERAL,                                        // newLayout
        VK_QUEUE_FAMILY_IGNORED,                                        // srcQueueFamilyIndex
        VK_QUEUE_FAMILY_IGNORED,                                        // dstQueueFamilyIndex
        destinationImage,                                               // image
        VkImageSubresourceRange{VK_IMAGE_ASPECT_COLOR_BIT, 0, 1, 0, 1}  // subresourceRange
    );

    // 3.e) transition swap chain image back to present
    auto transitionSourceImageBackToPresentBarrier = vsg::ImageMemoryBarrier::create(
        VK_ACCESS_TRANSFER_READ_BIT,                                    // srcAccessMask
        VK_ACCESS_MEMORY_READ_BIT,                                      // dstAccessMask
        VK_IMAGE_LAYOUT_TRANSFER_SRC_OPTIMAL,                           // oldLayout
        VK_IMAGE_LAYOUT_PRESENT_SRC_KHR,                                // newLayout
        VK_QUEUE_FAMILY_IGNORED,                                        // srcQueueFamilyIndex
        VK_QUEUE_FAMILY_IGNORED,                                        // dstQueueFamilyIndex
        sourceImage,                                                    // image
        VkImageSubresourceRange{VK_IMAGE_ASPECT_COLOR_BIT, 0, 1, 0, 1}  // subresourceRange
    );

    auto cmd_transitionFromTransferBarrier =
        vsg::PipelineBarrier::create(VK_PIPELINE_STAGE_TRANSFER_BIT,                 // srcStageMask
                                     VK_PIPELINE_STAGE_TRANSFER_BIT,                 // dstStageMask
                                     0,                                              // dependencyFlags
                                     transitionDestinationImageToMemoryReadBarrier,  // barrier
                                     transitionSourceImageBackToPresentBarrier       // barrier
        );

    commands->addChild(cmd_transitionFromTransferBarrier);

    auto fence = vsg::Fence::create(device);
    auto queueFamilyIndex = physicalDevice->getQueueFamily(VK_QUEUE_GRAPHICS_BIT);
    auto commandPool = vsg::CommandPool::create(device, queueFamilyIndex);
    auto queue = device->getQueue(queueFamilyIndex);

    vsg::submitCommandsToQueue(commandPool, fence, 100000000000, queue,
                               [&](vsg::CommandBuffer& commandBuffer) { commands->record(commandBuffer); });

    //
    // 4) map image and copy
    //
    VkImageSubresource subResource{VK_IMAGE_ASPECT_COLOR_BIT, 0, 0};
    VkSubresourceLayout subResourceLayout;
    vkGetImageSubresourceLayout(*device, destinationImage->vk(device->deviceID), &subResource, &subResourceLayout);

    size_t destRowWidth = width * sizeof(vsg::ubvec4);
    vsg::ref_ptr<vsg::Data> imageData;
    unsigned char* outPtr = (unsigned char*)malloc(width * height * 4);
    if (destRowWidth == subResourceLayout.rowPitch) {
        auto mappedData = vsg::MappedData<vsg::ubyteArray>::create(deviceMemory, subResourceLayout.offset, 0,
                                                                   vsg::Data::Properties{targetImageFormat},
                                                                   subResourceLayout.rowPitch * height);
        std::memcpy(outPtr, mappedData->data(), width * height * 4);
    } else {
        // Map the buffer memory and assign as a ubyteArray that will automatically unmap itself on destruction.
        // A ubyteArray is used as the graphics buffer memory is not contiguous like vsg::Array2D, so map to a flat
        // buffer first then copy to Array2D.
        auto mappedData = vsg::MappedData<vsg::ubyteArray>::create(deviceMemory, subResourceLayout.offset, 0,
                                                                   vsg::Data::Properties{targetImageFormat},
                                                                   subResourceLayout.rowPitch * height);
        for (uint32_t row = 0; row < height; ++row) {
            std::memcpy(outPtr + row * destRowWidth, mappedData->dataPointer(row * subResourceLayout.rowPitch),
                        destRowWidth);
        }
    }
    int ok = -1;
    if (m_imageFilename.rfind(".png") != std::string::npos) {
        ok = stbi_write_png(m_imageFilename.c_str(), width, height, 4, outPtr, 0);
    } else if (m_imageFilename.rfind(".tga") != std::string::npos) {
        ok = stbi_write_tga(m_imageFilename.c_str(), width, height, 4, outPtr);
    } else if (m_imageFilename.rfind(".bmp") != std::string::npos) {
        ok = stbi_write_bmp(m_imageFilename.c_str(), width, height, 4, outPtr);
    } else if (m_imageFilename.rfind(".jpg") != std::string::npos || m_imageFilename.rfind(".jpeg") != std::string::npos) {
        ok = stbi_write_jpg(m_imageFilename.c_str(), width, height, 4, outPtr, 90);
    } else {
        vsg::info("Couldn't figure out desired graphics format! Use one of (*.png | *.tga | *.bmp | *.jpg | *.jpeg)");
    }
    free(outPtr);
}

}  // namespace vsg3d
}  // namespace chrono<|MERGE_RESOLUTION|>--- conflicted
+++ resolved
@@ -496,13 +496,10 @@
       m_ref_frame_scale(1),
       m_cog_frame_scale(1),
       m_joint_frame_scale(1),
-<<<<<<< HEAD
-=======
       m_show_body_objs(true),
       m_show_link_objs(true),
       m_show_springs(true),
       m_show_fea_meshes(true),
->>>>>>> 0e2ab5ff
       m_show_ref_frames(false),
       m_show_cog_frames(false),
       m_show_joint_frames(false),
@@ -520,11 +517,7 @@
     m_logo_filename = GetChronoDataFile("logo_chrono_alpha.png");
 
     // creation here allows to set entries before initialize
-<<<<<<< HEAD
-    m_bodyScene = vsg::Group::create();
-=======
     m_objScene = vsg::Switch::create();
->>>>>>> 0e2ab5ff
     m_refFrameScene = vsg::Switch::create();
     m_cogFrameScene = vsg::Switch::create();
     m_jointFrameScene = vsg::Switch::create();
@@ -864,11 +857,7 @@
         absoluteTransform->addChild(overheadLight);
         m_scene->addChild(absoluteTransform);
     }
-<<<<<<< HEAD
-    m_scene->addChild(m_bodyScene);
-=======
     m_scene->addChild(m_objScene);
->>>>>>> 0e2ab5ff
     m_scene->addChild(m_refFrameScene);
     m_scene->addChild(m_cogFrameScene);
     m_scene->addChild(m_jointFrameScene);
@@ -1139,8 +1128,6 @@
     m_fps = 1.0 / m_current_time;
 }
 
-<<<<<<< HEAD
-=======
 void ChVisualSystemVSG::ToggleBodyObjVisibility() {
     m_show_body_objs = !m_show_body_objs;
 
@@ -1193,7 +1180,6 @@
     }
 }
 
->>>>>>> 0e2ab5ff
 void ChVisualSystemVSG::RenderRefFrames(double axis_length) {
     m_ref_frame_scale = axis_length;
     m_show_ref_frames = true;
@@ -1276,6 +1262,12 @@
     BindObject(body, ObjectType::BODY);
 }
 
+void ChVisualSystemVSG::BindMobilizedBody(const std::shared_ptr<soa::ChMobilizedBody>& mbody) {
+    BindReferenceFrame(mbody);
+    BindCOMFrame(mbody);
+    BindObject(mbody, ObjectType::BODY);
+}
+
 void ChVisualSystemVSG::BindLink(const std::shared_ptr<ChLinkBase>& link) {
     BindLinkFrame(link);
     BindPointPoint(link);
@@ -1285,6 +1277,11 @@
 void ChVisualSystemVSG::BindMesh(const std::shared_ptr<fea::ChMesh>& mesh) {
     mesh->UpdateVisualModel();
     BindDeformableMesh(mesh, DeformableType::FEA);
+}
+
+void ChVisualSystemVSG::BindSoaAssembly(const std::shared_ptr<soa::ChSoaAssembly>& soa) {
+    for (const auto& mbody : soa->getBodies())
+        BindMobilizedBody(mbody);
 }
 
 void ChVisualSystemVSG::BindAssembly(const ChAssembly& assembly) {
@@ -1302,6 +1299,8 @@
         BindPointPoint(item);
         if (const auto& pcloud = std::dynamic_pointer_cast<ChParticleCloud>(item))
             BindParticleCloud(pcloud);
+        if (const auto& soa = std::dynamic_pointer_cast<soa::ChSoaAssembly>(item))
+            BindSoaAssembly(soa);
         if (const auto& assmbly = std::dynamic_pointer_cast<ChAssembly>(item))
             BindAssembly(*assmbly);
     }
@@ -1427,11 +1426,7 @@
     }  // end loop over visual shapes
 }
 
-<<<<<<< HEAD
-void ChVisualSystemVSG::BindObject(const std::shared_ptr<ChObj>& obj) {
-=======
 void ChVisualSystemVSG::BindObject(const std::shared_ptr<ChObj>& obj, ObjectType type) {
->>>>>>> 0e2ab5ff
     const auto& vis_model = obj->GetVisualModel();
     const auto& vis_frame = obj->GetVisualModelFrame();
 
@@ -1463,10 +1458,7 @@
 
     // Set group properties
     modelGroup->setValue("Object", obj);
-<<<<<<< HEAD
-=======
     modelGroup->setValue("Type", type);
->>>>>>> 0e2ab5ff
     modelGroup->setValue("Transform", model_transform);
 
     // Add the group to the global holder
@@ -1716,26 +1708,11 @@
     m_clouds.push_back(cloud);
 }
 
-<<<<<<< HEAD
-void ChVisualSystemVSG::BindSoaAssembly(const std::shared_ptr<soa::ChSoaAssembly>& soa) {
-    for (const auto& mbody : soa->getBodies()) {
-        BindReferenceFrame(mbody);
-        BindCOMFrame(mbody);
-        BindObject(mbody);
-    }
-}
-
-=======
->>>>>>> 0e2ab5ff
 void ChVisualSystemVSG::BindReferenceFrame(const std::shared_ptr<ChObj>& obj) {
     auto transform = vsg::MatrixTransform::create();
     transform->matrix = vsg::dmat4CH(obj->GetVisualModelFrame(), m_ref_frame_scale);
     vsg::Mask mask = m_show_ref_frames;
-<<<<<<< HEAD
-    auto node = m_shapeBuilder->createFrameSymbol(transform, 1.0f);
-=======
     auto node = m_shapeBuilder->createFrameSymbol(transform, 1.0f, 2.0f);
->>>>>>> 0e2ab5ff
     node->setValue("Object", obj);
     node->setValue("Transform", transform);
     m_refFrameScene->addChild(mask, node);
@@ -1750,7 +1727,6 @@
     auto cog_node = m_shapeBuilder->createFrameSymbol(cog_transform, 1.0f, 2.0f);
     cog_node->setValue("Body", body);
     cog_node->setValue("MobilizedBody", nullptr);
-<<<<<<< HEAD
     cog_node->setValue("Transform", cog_transform);
     m_cogFrameScene->addChild(mask, cog_node);
 }
@@ -1759,11 +1735,9 @@
     auto cog_transform = vsg::MatrixTransform::create();
     cog_transform->matrix = vsg::dmat4CH(ChFramed(mbody->getAbsCOMLoc(), QUNIT), m_cog_frame_scale);
     vsg::Mask mask = m_show_cog_frames;
-    auto cog_node = m_shapeBuilder->createFrameSymbol(cog_transform, 1.0f);
+    auto cog_node = m_shapeBuilder->createFrameSymbol(cog_transform, 1.0f, 2.0f);
     cog_node->setValue("Body", nullptr);
     cog_node->setValue("MobilizedBody", mbody);
-=======
->>>>>>> 0e2ab5ff
     cog_node->setValue("Transform", cog_transform);
     m_cogFrameScene->addChild(mask, cog_node);
 }
@@ -1794,13 +1768,7 @@
 
 void ChVisualSystemVSG::BindItem(std::shared_ptr<ChPhysicsItem> item) {
     if (auto body = std::dynamic_pointer_cast<ChBody>(item)) {
-<<<<<<< HEAD
-        BindReferenceFrame(body);
-        BindCOMFrame(body);
-        BindObject(body);
-=======
         BindBody(body);
->>>>>>> 0e2ab5ff
         return;
     }
 
@@ -1819,18 +1787,13 @@
         return;
     }
 
+    if (const auto& soa = std::dynamic_pointer_cast<soa::ChSoaAssembly>(item)) {
+        BindSoaAssembly(soa);
+        return;
+    }
+
     if (const auto& assmbly = std::dynamic_pointer_cast<ChAssembly>(item)) {
         BindAssembly(*assmbly);
-        return;
-    }
-
-    if (const auto& pcloud = std::dynamic_pointer_cast<ChParticleCloud>(item)) {
-        BindParticleCloud(pcloud);
-        return;
-    }
-
-    if (const auto& soa = std::dynamic_pointer_cast<soa::ChSoaAssembly>(item)) {
-        BindSoaAssembly(soa);
         return;
     }
 
@@ -1842,42 +1805,8 @@
 
 void ChVisualSystemVSG::BindAll() {
     for (auto sys : m_systems) {
-<<<<<<< HEAD
-        // Bind visual models associated with bodies in the system
-        for (const auto& body : sys->GetAssembly().GetBodies()) {
-            BindReferenceFrame(body);
-            BindCOMFrame(body);
-            BindObject(body);
-        }
-
-        // Bind visual models associated with links in the system
-        for (const auto& link : sys->GetLinks()) {
-            if (auto link1 = std::dynamic_pointer_cast<ChLink>(link)) {
-                BindLinkFrame(link1);
-                BindPointPoint(link1);
-            }
-        }
-
-        // Bind visual models associated with FEA meshes
-        for (const auto& mesh : sys->GetAssembly().GetMeshes()) {
-            mesh->UpdateVisualModel();
-            BindDeformableMesh(mesh);
-        }
-
-        // Bind visual models associated with other physics items in the system
-        for (const auto& item : sys->GetOtherPhysicsItems()) {
-            BindDeformableMesh(item);
-            BindPointPoint(item);
-            if (const auto& pcloud = std::dynamic_pointer_cast<ChParticleCloud>(item))
-                BindParticleCloud(pcloud);
-            if (const auto& soa = std::dynamic_pointer_cast<soa::ChSoaAssembly>(item))
-                BindSoaAssembly(soa);
-        }
-    }  // end loop over systems
-=======
         BindAssembly(sys->GetAssembly());
     }
->>>>>>> 0e2ab5ff
 }
 
 // -----------------------------------------------------------------------------
@@ -1909,11 +1838,8 @@
 
             if (child.node->getValue("Body", body))
                 transform->matrix = vsg::dmat4CH(body->GetFrameCOMToAbs(), m_cog_frame_scale);
-<<<<<<< HEAD
             else if (child.node->getValue("MobilizedBody", mbody))
                 transform->matrix = vsg::dmat4CH(ChFramed(mbody->getAbsCOMLoc(), QUNIT), m_cog_frame_scale);
-=======
->>>>>>> 0e2ab5ff
             else
                 continue;
         }
@@ -1939,15 +1865,6 @@
         }
     }
 
-<<<<<<< HEAD
-    // Update VSG nodes for body visualization
-    for (const auto& child : m_bodyScene->children) {
-        std::shared_ptr<ChObj> obj;
-        vsg::ref_ptr<vsg::MatrixTransform> transform;
-        if (!child->getValue("Object", obj))
-          continue;
-        if (!child->getValue("Transform", transform))
-=======
     // Update VSG nodes for object visualization
     for (const auto& child : m_objScene->children) {
         std::shared_ptr<ChObj> obj;
@@ -1955,7 +1872,6 @@
         if (!child.node->getValue("Object", obj))
           continue;
         if (!child.node->getValue("Transform", transform))
->>>>>>> 0e2ab5ff
             continue;
         transform->matrix = vsg::dmat4CH(obj->GetVisualModelFrame(), 1.0);
     }
