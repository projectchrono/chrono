// =============================================================================
// PROJECT CHRONO - http://projectchrono.org
//
// Copyright (c) 2022 projectchrono.org
// All rights reserved.
//
// Use of this source code is governed by a BSD-style license that can be found
// in the LICENSE file at the top level of the distribution and at
// http://projectchrono.org/license-chrono.txt.
//
// =============================================================================
// Radu Serban, Rainer Gericke
// =============================================================================

#ifndef CH_VISUAL_SYSTEM_VSG_H
#define CH_VISUAL_SYSTEM_VSG_H

#include <iostream>
#include <string>

#include <vsg/all.h>
#include <vsgXchange/all.h>
#include <vsgImGui/RenderImGui.h>
#include <vsgImGui/SendEventsToImGui.h>
#include <vsgImGui/Texture.h>
#include <vsgImGui/imgui.h>
#include <vsgImGui/implot.h>

#include "chrono/assets/ChVisualSystem.h"
#include "chrono/assets/ChVisualModel.h"

#include "chrono/assets/ChVisualShapeBox.h"
#include "chrono/assets/ChVisualShapeSphere.h"
#include "chrono/assets/ChVisualShapeEllipsoid.h"
#include "chrono/assets/ChVisualShapeCylinder.h"
#include "chrono/assets/ChVisualShapeCapsule.h"
#include "chrono/assets/ChVisualShapeBarrel.h"
#include "chrono/assets/ChVisualShapeCone.h"
#include "chrono/assets/ChVisualShapeTriangleMesh.h"
#include "chrono/assets/ChVisualShapeSurface.h"
#include "chrono/assets/ChVisualShapeModelFile.h"
#include "chrono/assets/ChVisualShapeLine.h"
#include "chrono/assets/ChVisualShapePath.h"

#include "chrono/physics/ChBody.h"
#include "chrono/physics/ChLink.h"
#include "chrono/physics/ChLoadContainer.h"
#include "chrono/physics/ChParticleCloud.h"
#include "chrono/soa/ChSoaAssembly.h"

#include "chrono_vsg/ChApiVSG.h"
#include "chrono_vsg/ChGuiComponentVSG.h"
#include "chrono_vsg/ChEventHandlerVSG.h"
#include "chrono_vsg/shapes/ShapeBuilder.h"

namespace chrono {
namespace vsg3d {

/// @addtogroup vsg_module
/// @{

/// VSG-based Chrono run-time visualization system.
class CH_VSG_API ChVisualSystemVSG : virtual public ChVisualSystem {
  public:
    /// Create the Chrono::VSG run-time visualization system.
    /// Optionally, specify the resolution used for tesselation of primitive shapes, by providing the number of
    /// divisions used to discretize a full circle. The default value of 24 corresponds to 15-degree divisions.
    ChVisualSystemVSG(int num_divs = 24);
    ~ChVisualSystemVSG();

    /// Initialize the visualization system.
    virtual void Initialize() override;

    /// Process all visual assets in the associated ChSystem.
    /// This function is called by default by Initialize(), but can also be called later if further modifications to
    /// visualization assets occur.
    virtual void BindAll() override;

    /// Process the visual assets for the specified physics item.
    /// This function must be called if a new physics item is added to the system or if changes to its visual model
    /// occur after the call to Initialize().
    virtual void BindItem(std::shared_ptr<ChPhysicsItem> item) override;

    /// Check if rendering is running.
    /// Returns `false` if the viewer was closed.
    virtual bool Run() override;

    // Terminate the VSG visualization.
    virtual void Quit() override;

    /// Perform any necessary operations at the beginning of each rendering frame.
    virtual void BeginScene() override {}

    /// Draw all 3D shapes and GUI elements at the current frame.
    /// This function is typically called inside a loop such as
    /// <pre>
    ///    while(vis->Run()) {...}
    /// </pre>
    virtual void Render() override;

<<<<<<< HEAD
=======
    /// Toggle visibility of all body assets.
    void ToggleBodyObjVisibility();

    /// Toggle visibility of all link assets.
    void ToggleLinkObjVisibility();

    /// Toggle visibility of all FEA meshes.
    void ToggleFeaMeshVisibility();

    /// Toggle visibility of all spring assets.
    void ToggleSpringVisibility();

>>>>>>> 0e2ab5ff
    /// Render ref frames for all objects in the system.
    void RenderRefFrames(double axis_length = 1);
    void SetRefFrameScale(double axis_length);
    void ToggleRefFrameVisibility();

    /// Render COG frames for all bodies in the system.
    virtual void RenderCOGFrames(double axis_length = 1) override;
    void SetCOGFrameScale(double axis_length);
    void ToggleCOGFrameVisibility();

    /// Render joint frames for all links in the system.
    void RenderJointFrames(double axis_length = 1);
    void SetJointFrameScale(double axis_length);
    void ToggleJointFrameVisibility();

    /// End the scene draw at the end of each animation frame.
    virtual void EndScene() override {}

    /// Create a snapshot of the frame to be rendered and save it to the provided file.
    /// The file extension determines the image format.
    virtual void WriteImageToFile(const std::string& filename) override;

    void SetWindowSize(const ChVector2i& size);
    void SetWindowSize(int width, int height);
    void SetWindowPosition(const ChVector2i& pos);
    void SetWindowPosition(int from_left, int from_top);
    void SetWindowTitle(const std::string& title);
    void SetClearColor(const ChColor& color);
    void SetOutputScreen(int screenNum = 0);
    void SetFullscreen(bool yesno = false);
    void SetUseSkyBox(bool yesno);

    /// Draw the scene objects as wireframes.
    void SetWireFrameMode(bool mode = true) { m_wireframe = mode; }

    /// Set the camera up vector (default: Z).
    void SetCameraVertical(CameraVerticalDir upDir);

    /// Add a camera to the VSG scene.
    /// Note that currently only one camera is supported.
    virtual int AddCamera(const ChVector3d& pos, ChVector3d targ = VNULL) override;

    /// Set the location of the specified camera.
    virtual void SetCameraPosition(int id, const ChVector3d& pos) override;

    /// Set the target (look-at) point of the specified camera.
    virtual void SetCameraTarget(int id, const ChVector3d& target) override;

    /// Set the location of the current (active) camera.
    virtual void SetCameraPosition(const ChVector3d& pos) override;

    /// Set the target (look-at) point of the current (active) camera.
    virtual void SetCameraTarget(const ChVector3d& target) override;

    /// Get the location of the current (active) camera.
    virtual ChVector3d GetCameraPosition() const override;

    /// Get the target (look-at) point of the current (active) camera.
    virtual ChVector3d GetCameraTarget() const override;

    /// Get estimated FPS.
    double GetRenderingFPS() const { return m_fps; }

    /// Enable/disable rendering of shadows.
    /// This function must be called before Initialize().
    void SetShadows(bool yesno = false) { m_use_shadows = yesno; }

    void SetLightIntensity(float intensity);
    void SetLightDirection(double azimuth, double elevation);
    void SetCameraAngleDeg(double angleDeg) { m_cameraAngleDeg = angleDeg; }
    void SetGuiFontSize(float theSize);

    virtual void AddGrid(double x_step,
                         double y_step,
                         int nx,
                         int ny,
                         ChCoordsys<> pos = CSYSNORM,
                         ChColor col = ChColor(0.1f, 0.1f, 0.1f)) override;
    virtual int AddVisualModel(std::shared_ptr<ChVisualModel> model, const ChFrame<>& frame) override;
    virtual int AddVisualModel(std::shared_ptr<ChVisualShape> model, const ChFrame<>& frame) override;
    virtual void UpdateVisualModel(int id, const ChFrame<>& frame) override;

    /// Add a user-defined GUI component.
    /// Returns the index of the new component. This function must be called before Initialize().
    size_t AddGuiComponent(std::shared_ptr<ChGuiComponentVSG> gc);

    /// Add a colorbar as a GUI component.
    /// Returns the index of the new component. This function must be called before Initialize().
    size_t AddGuiColorbar(const std::string& title, double min_val, double max_val);

    /// Access the specified GUI component.
    /// Identify the GUI component with the index returned by AddGuiComponent.
    std::shared_ptr<ChGuiComponentVSG> GetGuiComponent(size_t id);

    /// Set visibility for all GUI components (default: true).
    void SetGuiVisibility(bool show_gui) { m_show_gui = show_gui; }

    /// Toggle GUI visibility for all GUI components.
    void ToggleGuiVisibility() { m_show_gui = !m_show_gui; }

    /// Return boolean indicating whether or not GUI are visible.
    bool IsGuiVisible() const { return m_show_gui; }

    /// Set visibility for the default (base) GUI component (default: true).
    void SetBaseGuiVisibility(bool show_gui);

    /// Toggle GUI visibility for the default (base) GUI component.
    void ToggleBaseGuiVisibility();

    /// Return boolean indicating whether or not the default (base) GUI is visible.
    bool IsBaseGuiVisible() const { return m_show_base_gui; }

    /// Set logo visible (default: true).
    void SetLogoVisible(bool yesno) { m_show_logo = yesno; }

    /// Set logo display height (in pixels, default: 64).
    void SetLogoHeight(float height) { m_logo_height = height; }

    /// Set logo position (default: [10,10]).
    /// This is the position of the right-top corner of the logo image (in pixels)
    /// relative to the right-top corner of the rendering window.
    void SetLogoPosition(const ChVector2f& position) { m_logo_pos = position; }

    /// Return boolean indicating whether or not logo is visible.
    bool IsLogoVisible() const { return m_show_logo; }

    /// Add a user-defined VSG event handler.
    void AddEventHandler(std::shared_ptr<ChEventHandlerVSG> eh);

  protected:
    /// Perform necessary setup operations at the beginning of a time step.
    virtual void OnSetup(ChSystem* sys) override;

    void UpdateFromMBS();

    int m_screen_num = -1;
    bool m_use_fullscreen = false;
    bool m_use_shadows = false;

    vsg::ref_ptr<vsg::Window> m_window;
    vsg::ref_ptr<vsg::Viewer> m_viewer;  ///< high-level VSG rendering manager
    vsg::ref_ptr<vsg::RenderGraph> m_renderGraph;

    bool m_show_logo;
    float m_logo_height;
    ChVector2f m_logo_pos;
    std::string m_logo_filename;

    bool m_show_gui;                                              ///< flag to toggle global GUI visibility
    bool m_show_base_gui;                                         ///< flag to toggle base GUI visibility
    size_t m_camera_gui;                                          ///< identifier for the camera info GUI component
    std::shared_ptr<ChGuiComponentVSG> m_base_gui;                ///< default (base) GUI component
    std::vector<std::shared_ptr<ChGuiComponentVSG>> m_gui;        ///< list of all additional GUI components
    std::vector<std::shared_ptr<ChEventHandlerVSG>> m_evhandler;  ///< list of all additional event handlers

    vsg::dvec3 m_vsg_cameraEye = vsg::dvec3(-10.0, 0.0, 0.0);
    vsg::dvec3 m_vsg_cameraTarget = vsg::dvec3(0.0, 0.0, 0.0);
    vsg::ref_ptr<vsg::LookAt> m_lookAt;
    vsg::ref_ptr<vsg::Camera> m_vsg_camera;
    bool m_camera_trackball;  ///< create a camera trackball control?

    //  m_scene +- skybox, lights +- m_objScene
    //                            |
    //                            +- m_cogScene
    //                            |
    //                            +- m_pointpointScene
    //                            |
    //                            +- m_particleScene
    //                            |
    //                            +- m_decoScene
    //                            |
    //                            +- m_deformableScene
    vsg::ref_ptr<vsg::Group> m_scene;

<<<<<<< HEAD
=======
    vsg::ref_ptr<vsg::Switch> m_objScene;
    vsg::ref_ptr<vsg::Switch> m_pointpointScene;
    vsg::ref_ptr<vsg::Switch> m_deformableScene;
    vsg::ref_ptr<vsg::Switch> m_particleScene;
>>>>>>> 0e2ab5ff
    vsg::ref_ptr<vsg::Switch> m_refFrameScene;
    vsg::ref_ptr<vsg::Switch> m_cogFrameScene;
    vsg::ref_ptr<vsg::Switch> m_jointFrameScene;

    vsg::ref_ptr<vsg::Group> m_decoScene;

    vsg::ref_ptr<vsg::Options> m_options;  ///< I/O related options for vsg::read/write calls
    vsg::ref_ptr<vsg::Builder> m_vsgBuilder;
    vsg::ref_ptr<ShapeBuilder> m_shapeBuilder;

    bool m_wireframe;             ///< draw as wireframes
    bool m_capture_image;         ///< export current frame to image file
    std::string m_imageFilename;  ///< name of file to export current frame

    /// Data related to deformable meshes (FEA and SCM).
    struct DeformableMesh {
        std::shared_ptr<ChTriangleMeshConnected> trimesh;  ///< reference to the Chrono triangle mesh
        vsg::ref_ptr<vsg::vec3Array> vertices;             ///< mesh vertices
        vsg::ref_ptr<vsg::vec3Array> normals;              ///< mesh normals
        vsg::ref_ptr<vsg::vec4Array> colors;               ///< mesh vertex colors
        bool mesh_soup;                                    ///< true if using separate triangles
        bool dynamic_vertices;                             ///< mesh vertices change
        bool dynamic_normals;                              ///< mesh normals change
        bool dynamic_colors;                               ///< mesh vertex colors change
    };
    std::vector<DeformableMesh> m_def_meshes;

    /// Data for particle clouds.
    struct ParticleCloud {
        std::shared_ptr<ChParticleCloud> pcloud;  ///< reference to the Chrono physics item
        vsg::ref_ptr<vsg::vec3Array> positions;   ///< particle positions
        vsg::ref_ptr<vsg::vec4Array> colors;      ///< particle colors
        bool dynamic_positions;                   ///< particle positions change
        bool dynamic_colors;                      ///< particle colors change
    };
    std::vector<ParticleCloud> m_clouds;

    /// export screen image as file (png, bmp, tga, jpg)
    void exportScreenImage();

  private:
<<<<<<< HEAD
    /// Bind the visual model associated with an arbitrary ChObj.
    void BindObject(const std::shared_ptr<ChObj>& obj);
=======
    enum class ObjectType { BODY, LINK, OTHER };
    enum class PointPointType { SPRING, SEGMENT };
    enum class DeformableType { FEA, OTHER };

    /// Bind assets associated with a ChBody.
    void BindBody(const std::shared_ptr<ChBody>& body);
>>>>>>> 0e2ab5ff

    /// Bind assets associated with a ChLink.
    void BindLink(const std::shared_ptr<ChLinkBase>& link);

    /// Bind assets associated with a ChMesh.
    void BindMesh(const std::shared_ptr<fea::ChMesh>& mesh);

    /// Bind all assets associated with the given ChAssembly.
    void BindAssembly(const ChAssembly& assembly);

    /// Bind the visual model associated with a ChObj (body, link, or other).
    void BindObject(const std::shared_ptr<ChObj>& obj, ObjectType type);

    /// Bind deformable meshes in the visual model associated with the given physics item.
    void BindDeformableMesh(const std::shared_ptr<ChPhysicsItem>& item, DeformableType type);

    /// Bind point-point visual assets in the visual model associated with the given physics item.
    void BindPointPoint(const std::shared_ptr<ChPhysicsItem>& item);

    /// Bind the visual model assoicated with a particle cloud.
    void BindParticleCloud(const std::shared_ptr<ChParticleCloud>& pcloud);

<<<<<<< HEAD
    /// Bind the visual models associated with the given SOA assembly.
    void BindSoaAssembly(const std::shared_ptr<soa::ChSoaAssembly>& soa);

=======
>>>>>>> 0e2ab5ff
    /// Bind the reference frame for the given ChObj.
    void BindReferenceFrame(const std::shared_ptr<ChObj>& obj);

    /// Bind the body COM frame.
    void BindCOMFrame(const std::shared_ptr<ChBody>& body);
<<<<<<< HEAD
    void BindCOMFrame(const std::shared_ptr<soa::ChMobilizedBody>& mbody);
=======
>>>>>>> 0e2ab5ff

    /// Bind the joint frames.
    void BindLinkFrame(const std::shared_ptr<ChLinkBase>& link);

    /// Utility function to populate a VSG group with shape groups (from the given visual model).
    /// The visual model may or may not be associated with a Chrono object.
    void PopulateGroup(vsg::ref_ptr<vsg::Group> group,
                       std::shared_ptr<ChVisualModel> model,
                       std::shared_ptr<ChObj> obj);

    std::map<std::size_t, vsg::ref_ptr<vsg::Node>> m_objCache;
    std::hash<std::string> m_stringHash;
    int m_windowWidth = 800;
    int m_windowHeight = 600;
    int m_windowX = 0;
    int m_windowY = 0;
    std::string m_windowTitle;
    ChColor m_clearColor;

    int m_numThreads = 16;
    vsg::ref_ptr<vsg::OperationThreads> m_loadThreads;

    bool m_useSkybox;
    std::string m_skyboxPath;

    vsg::dvec3 m_cameraUpVector;
    bool m_yup;
    double m_cameraAngleDeg = 30.0;

    double m_lightIntensity = 1.0f;
    double m_elevation = 0;
    double m_azimuth = 0;
    float m_guiFontSize = 20.0f;

<<<<<<< HEAD
    bool m_show_ref_frames;    ///< flag to toggle object reference frame visibility
    double m_ref_frame_scale;  ///< current reference frame scale

=======
    bool m_show_body_objs;     ///< flag to toggle body asset visibility
    bool m_show_link_objs;     ///< flag to toggle link asset visibility
    bool m_show_springs;       ///< flag to toggle spring visibility
    bool m_show_fea_meshes;    ///< flag to toggle FEA mesh visibility
    bool m_show_ref_frames;    ///< flag to toggle object reference frame visibility
>>>>>>> 0e2ab5ff
    bool m_show_cog_frames;    ///< flag to toggle COG frame visibility
    bool m_show_joint_frames;  ///< flag to toggle COG frame visibility

    double m_ref_frame_scale;    ///< current reference frame scale
    double m_cog_frame_scale;    ///< current COG frame scale
    double m_joint_frame_scale;  ///< current joint frame scale

    unsigned int m_frame_number;                      ///< current number of rendered frames
    double m_start_time;                              ///< wallclock time at first render
    ChTimer m_timer_render;                           ///< timer for rendering speed
    double m_old_time, m_current_time, m_time_total;  ///< render times
    double m_fps;                                     ///< estimated FPS (moving average)

    friend class ChMainGuiVSG;
    friend class ChBaseGuiComponentVSG;
    friend class ChBaseEventHandlerVSG;
};

/// @} vsg_module

}  // namespace vsg3d
}  // namespace chrono

#endif<|MERGE_RESOLUTION|>--- conflicted
+++ resolved
@@ -98,8 +98,6 @@
     /// </pre>
     virtual void Render() override;
 
-<<<<<<< HEAD
-=======
     /// Toggle visibility of all body assets.
     void ToggleBodyObjVisibility();
 
@@ -112,7 +110,6 @@
     /// Toggle visibility of all spring assets.
     void ToggleSpringVisibility();
 
->>>>>>> 0e2ab5ff
     /// Render ref frames for all objects in the system.
     void RenderRefFrames(double axis_length = 1);
     void SetRefFrameScale(double axis_length);
@@ -287,13 +284,10 @@
     //                            +- m_deformableScene
     vsg::ref_ptr<vsg::Group> m_scene;
 
-<<<<<<< HEAD
-=======
     vsg::ref_ptr<vsg::Switch> m_objScene;
     vsg::ref_ptr<vsg::Switch> m_pointpointScene;
     vsg::ref_ptr<vsg::Switch> m_deformableScene;
     vsg::ref_ptr<vsg::Switch> m_particleScene;
->>>>>>> 0e2ab5ff
     vsg::ref_ptr<vsg::Switch> m_refFrameScene;
     vsg::ref_ptr<vsg::Switch> m_cogFrameScene;
     vsg::ref_ptr<vsg::Switch> m_jointFrameScene;
@@ -335,17 +329,15 @@
     void exportScreenImage();
 
   private:
-<<<<<<< HEAD
-    /// Bind the visual model associated with an arbitrary ChObj.
-    void BindObject(const std::shared_ptr<ChObj>& obj);
-=======
     enum class ObjectType { BODY, LINK, OTHER };
     enum class PointPointType { SPRING, SEGMENT };
     enum class DeformableType { FEA, OTHER };
 
     /// Bind assets associated with a ChBody.
     void BindBody(const std::shared_ptr<ChBody>& body);
->>>>>>> 0e2ab5ff
+
+    /// Bind assets associated with a ChMobilizedBody.
+    void BindMobilizedBody(const std::shared_ptr<soa::ChMobilizedBody>& mbody);
 
     /// Bind assets associated with a ChLink.
     void BindLink(const std::shared_ptr<ChLinkBase>& link);
@@ -353,6 +345,9 @@
     /// Bind assets associated with a ChMesh.
     void BindMesh(const std::shared_ptr<fea::ChMesh>& mesh);
 
+    /// Bind the visual models associated with the given SOA assembly.
+    void BindSoaAssembly(const std::shared_ptr<soa::ChSoaAssembly>& soa);
+
     /// Bind all assets associated with the given ChAssembly.
     void BindAssembly(const ChAssembly& assembly);
 
@@ -368,21 +363,12 @@
     /// Bind the visual model assoicated with a particle cloud.
     void BindParticleCloud(const std::shared_ptr<ChParticleCloud>& pcloud);
 
-<<<<<<< HEAD
-    /// Bind the visual models associated with the given SOA assembly.
-    void BindSoaAssembly(const std::shared_ptr<soa::ChSoaAssembly>& soa);
-
-=======
->>>>>>> 0e2ab5ff
     /// Bind the reference frame for the given ChObj.
     void BindReferenceFrame(const std::shared_ptr<ChObj>& obj);
 
     /// Bind the body COM frame.
     void BindCOMFrame(const std::shared_ptr<ChBody>& body);
-<<<<<<< HEAD
     void BindCOMFrame(const std::shared_ptr<soa::ChMobilizedBody>& mbody);
-=======
->>>>>>> 0e2ab5ff
 
     /// Bind the joint frames.
     void BindLinkFrame(const std::shared_ptr<ChLinkBase>& link);
@@ -417,17 +403,11 @@
     double m_azimuth = 0;
     float m_guiFontSize = 20.0f;
 
-<<<<<<< HEAD
-    bool m_show_ref_frames;    ///< flag to toggle object reference frame visibility
-    double m_ref_frame_scale;  ///< current reference frame scale
-
-=======
     bool m_show_body_objs;     ///< flag to toggle body asset visibility
     bool m_show_link_objs;     ///< flag to toggle link asset visibility
     bool m_show_springs;       ///< flag to toggle spring visibility
     bool m_show_fea_meshes;    ///< flag to toggle FEA mesh visibility
     bool m_show_ref_frames;    ///< flag to toggle object reference frame visibility
->>>>>>> 0e2ab5ff
     bool m_show_cog_frames;    ///< flag to toggle COG frame visibility
     bool m_show_joint_frames;  ///< flag to toggle COG frame visibility
 
