--- conflicted
+++ resolved
@@ -153,11 +153,6 @@
 
     int numManifolds = bt_collision_world->getDispatcher()->getNumManifolds();
     for (int i = 0; i < numManifolds; i++) {
-<<<<<<< HEAD
-        auto contactManifold = bt_collision_world->getDispatcher()->getManifoldByIndexInternal(i);
-        auto obA = contactManifold->getBody0();
-        auto obB = contactManifold->getBody1();
-=======
         btPersistentManifold* contactManifold = bt_collision_world->getDispatcher()->getManifoldByIndexInternal(i);
         btCollisionObject* obA = static_cast<btCollisionObject*>(contactManifold->getBody0());
         btCollisionObject* obB = static_cast<btCollisionObject*>(contactManifold->getBody1());
@@ -166,7 +161,6 @@
             obA = obB;
             obB = tmp;
         }
->>>>>>> 993063dd
         contactManifold->refreshContactPoints(obA->getWorldTransform(), obB->getWorldTransform());
 
         icontact.modelA = (ChCollisionModel*)obA->getUserPointer();
