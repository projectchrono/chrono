#=============================================================================
# CMake configuration file for Chrono Vehicle module
#
# Cannot be used stand-alone (it is loaded by parent CMake configuration file)
#=============================================================================

option(CH_ENABLE_MODULE_VEHICLE "Enable the Chrono Vehicle module" OFF)

# Return now if this module is not enabled
if(NOT CH_ENABLE_MODULE_VEHICLE)
   mark_as_advanced(FORCE CH_ENABLE_OPENCRG)
   mark_as_advanced(FORCE CH_ENABLE_IRRKLANG)
   mark_as_advanced(FORCE IRRKLANG_INSTALL_DIR)
   mark_as_advanced(FORCE IRRKLANG_LIBRARY)
   return()
endif()

message(STATUS "\n==== Chrono Vehicle module ====\n")

mark_as_advanced(CLEAR CH_ENABLE_OPENCRG)
mark_as_advanced(CLEAR CH_ENABLE_IRRKLANG)
mark_as_advanced(CLEAR IRRKLANG_INSTALL_DIR)
mark_as_advanced(CLEAR IRRKLANG_LIBRARY)

# Provide option to add OpenCRG support.
option(CH_ENABLE_OPENCRG "Enable OpenCRG terrain library support" OFF)

# If Irrlicht support was enabled, provide option to add Irrklang support.
cmake_dependent_option(CH_ENABLE_IRRKLANG "Enable Irrklang library for sound" OFF
                       "CH_ENABLE_MODULE_IRRLICHT" OFF)

# ----------------------------------------------------------------------------
# Find the OpenCRG library
# ----------------------------------------------------------------------------

if(CH_ENABLE_OPENCRG)

  find_package(OpenCRG)

  if (OpenCRG_FOUND)
    message(STATUS "OpenCRG include dir: ${OpenCRG_INCLUDE_DIR}")
    message(STATUS "OpenCRG library:     ${OpenCRG_LIBRARY}")

    mark_as_advanced(FORCE OpenCRG_INCLUDE_DIR)
    mark_as_advanced(FORCE OpenCRG_LIBRARY)
    if(${CMAKE_SYSTEM_NAME} MATCHES "Windows")
        mark_as_advanced(FORCE OpenCRG_DLL)
    endif()

    set(HAVE_OPENCRG ON)

    file(COPY ${CMAKE_SOURCE_DIR}/cmake/FindOpenCRG.cmake DESTINATION ${CMAKE_BINARY_DIR}/cmake/)
    install(FILES "${CMAKE_SOURCE_DIR}/cmake/FindOpenCRG.cmake" DESTINATION ${CH_CONFIG_INSTALL_PATH})

  else()
    message("WARNINIG: OpenCRG not found; disabling CRG support in Chrono::Vehicle")

    set(OpenCRG_INCLUDE_DIR "" CACHE PATH "Directory containing OpenCRG include files")
    set(OpenCRG_LIBRARY "" CACHE FILEPATH "OpenCRG library")

    mark_as_advanced(CLEAR OpenCRG_INCLUDE_DIR)
    mark_as_advanced(CLEAR OpenCRG_LIBRARY)

    if(${CMAKE_SYSTEM_NAME} MATCHES "Windows")
        set(OpenCRG_DLL "" CACHE FILEPATH "OpenCRG DLL (Windows only)")
        mark_as_advanced(CLEAR OpenCRG_DLL)
    endif()

    set(HAVE_OPENCRG OFF)

  endif()
endif()

SET(HAVE_OPENCRG "${HAVE_OPENCRG}" PARENT_SCOPE)

# ----------------------------------------------------------------------------
# Find IrrKlang library
# ----------------------------------------------------------------------------

if(CH_ENABLE_IRRKLANG)

  set(IRRKLANG_ROOT "" CACHE PATH "IrrKlang SDK root directory")
  set(IRRKLANG_LIBDIR "" CACHE PATH "IrrKlang SDK library directory")
  find_package(IRRKLANG)

  if (NOT IRRKLANG_FOUND)
    mark_as_advanced(CLEAR IRRKLANG_ROOT)
    mark_as_advanced(CLEAR IRRKLANG_LIBDIR)
  else()
    set(IRRKLANG_LIBDIR ${IRRKLANG_LIBRARY_DIR} CACHE STRING "IrrKlang SDK library directory" FORCE)
    mark_as_advanced(FORCE IRRKLANG_ROOT)
    mark_as_advanced(FORCE IRRKLANG_LIBDIR)
  endif()

  message(STATUS "IrrKlang include dir: ${IRRKLANG_INCLUDE_DIR}")
  message(STATUS "IrrKlang library:     ${IRRKLANG_LIBRARY}")

  set(HAVE_IRRKLANG ${IRRKLANG_FOUND})

else()

  set(HAVE_IRRKLANG FALSE)

endif()

SET(HAVE_IRRKLANG "${HAVE_IRRKLANG}" PARENT_SCOPE)

# ----------------------------------------------------------------------------
# Generate and install configuration file
# ----------------------------------------------------------------------------

# Prepare replacement variables
if(HAVE_OPENCRG)
  set(CHRONO_OPENCRG "#define CHRONO_OPENCRG")
else()
  set(CHRONO_OPENCRG "#undef CHRONO_OPENCRG")
endif()

if(CH_ENABLE_IRRKLANG)
  set(CHRONO_IRRKLANG "#define CHRONO_IRRKLANG")
else()
  set(CHRONO_IRRKLANG "#undef CHRONO_IRRKLANG")
endif()

# Generate the configuration header file using substitution variables.

configure_file(${CMAKE_CURRENT_SOURCE_DIR}/ChConfigVehicle.h.in
               ${PROJECT_BINARY_DIR}/chrono_vehicle/ChConfigVehicle.h)

install(FILES "${PROJECT_BINARY_DIR}/chrono_vehicle/ChConfigVehicle.h"
        DESTINATION include/chrono_vehicle)

if(CH_ENABLE_MODULE_VSG)
    # Find the VSG library
    if (VULKAN_SDK)
        set(ENV{VULKAN_SDK} ${VULKAN_SDK})
    endif()
    
    find_package(vsg REQUIRED)
    find_package(vsgImGui REQUIRED)
    find_package(vsgXchange REQUIRED)
endif()

# ----------------------------------------------------------------------------
# List the files in the Chrono_vehicle library
# ----------------------------------------------------------------------------

# --------------- COMMON FILES

set(CV_BASE_FILES
    ChApiVehicle.h
    ChChassis.h
    ChChassis.cpp
    ChDriver.h
    ChDriver.cpp
    ChPart.h
    ChPart.cpp
    ChDriveline.h
    ChDriveline.cpp
    ChPowertrainAssembly.h
    ChPowertrainAssembly.cpp
    ChEngine.h
    ChEngine.cpp
    ChTransmission.h
    ChTransmission.cpp
    ChSubsysDefs.h
    ChSubsysDefs.cpp
    ChTerrain.h
    ChTerrain.cpp
    ChVehicle.h
    ChVehicle.cpp
    ChVehicleModelData.h
    ChVehicleModelData.cpp
    ChVehicleVisualSystem.h
    ChVehicleVisualSystem.cpp
    ChWorldFrame.cpp
    ChWorldFrame.h
)
source_group("base" FILES ${CV_BASE_FILES})

set(CV_CHASSIS_FILES
    chassis/ChRigidChassis.h
    chassis/ChRigidChassis.cpp

    chassis/ChChassisConnectorArticulated.h
    chassis/ChChassisConnectorArticulated.cpp
    chassis/ChChassisConnectorHitch.h
    chassis/ChChassisConnectorHitch.cpp
    chassis/ChChassisConnectorFifthWheel.h
    chassis/ChChassisConnectorFifthWheel.cpp
    chassis/ChChassisConnectorTorsion.h
    chassis/ChChassisConnectorTorsion.cpp

    chassis/RigidChassis.h
    chassis/RigidChassis.cpp

    chassis/ChassisConnectorHitch.h
    chassis/ChassisConnectorHitch.cpp
    chassis/ChassisConnectorFifthWheel.h
    chassis/ChassisConnectorFifthWheel.cpp
    chassis/ChassisConnectorArticulated.h
    chassis/ChassisConnectorArticulated.cpp
    chassis/ChassisConnectorTorsion.h
    chassis/ChassisConnectorTorsion.cpp
)
source_group("chassis" FILES ${CV_CHASSIS_FILES})

set(CV_DRIVER_FILES
    driver/ChDataDriver.h
    driver/ChDataDriver.cpp
    driver/ChHumanDriver.h
    driver/ChHumanDriver.cpp
    driver/ChAIDriver.h
    driver/ChAIDriver.cpp
    driver/ChPathFollowerDriver.h
    driver/ChPathFollowerDriver.cpp
    driver/ChPathFollowerACCDriver.h
    driver/ChPathFollowerACCDriver.cpp
    driver/ChInteractiveDriver.h
    driver/ChInteractiveDriver.cpp

    driver/AIDriver.h
    driver/AIDriver.cpp
)
source_group("driver" FILES ${CV_DRIVER_FILES})

set(CV_POVERTRAIN_FILES
    powertrain/ChEngineSimple.h
    powertrain/ChEngineSimple.cpp
    powertrain/ChEngineSimpleMap.h
    powertrain/ChEngineSimpleMap.cpp
    powertrain/ChEngineShafts.h
    powertrain/ChEngineShafts.cpp
    powertrain/EngineSimple.h
    powertrain/EngineSimple.cpp
    powertrain/EngineSimpleMap.h
    powertrain/EngineSimpleMap.cpp
    powertrain/EngineShafts.h
    powertrain/EngineShafts.cpp

    powertrain/ChAutomaticTransmissionSimpleMap.h
    powertrain/ChAutomaticTransmissionSimpleMap.cpp
    powertrain/ChAutomaticTransmissionShafts.h
    powertrain/ChAutomaticTransmissionShafts.cpp
    powertrain/ChManualTransmissionShafts.h
    powertrain/ChManualTransmissionShafts.cpp
    powertrain/AutomaticTransmissionSimpleMap.h
    powertrain/AutomaticTransmissionSimpleMap.cpp
    powertrain/AutomaticTransmissionShafts.h
    powertrain/AutomaticTransmissionShafts.cpp
    powertrain/ManualTransmissionShafts.h
    powertrain/ManualTransmissionShafts.cpp
    powertrain/ChAutomaticTransmissionSimpleCVT.cpp
    powertrain/ChAutomaticTransmissionSimpleCVT.h
    powertrain/AutomaticTransmissionSimpleCVT.cpp
    powertrain/AutomaticTransmissionSimpleCVT.h
)
source_group("powertrain" FILES ${CV_POVERTRAIN_FILES})

set(CV_TERRAIN_FILES
    terrain/FlatTerrain.h
    terrain/FlatTerrain.cpp
    terrain/ObsModTerrain.h
    terrain/ObsModTerrain.cpp
    terrain/RigidTerrain.h
    terrain/RigidTerrain.cpp
    terrain/RandomSurfaceTerrain.h
    terrain/RandomSurfaceTerrain.cpp
    terrain/SCMTerrain.h
    terrain/SCMTerrain.cpp
    terrain/GranularTerrain.h
    terrain/GranularTerrain.cpp
    terrain/FEATerrain.h
    terrain/FEATerrain.cpp
)
if(HAVE_OPENCRG)
    set(CV_TERRAIN_FILES ${CV_TERRAIN_FILES}
        terrain/CRGTerrain.h
        terrain/CRGTerrain.cpp
    )
endif()
if(CH_ENABLE_MODULE_FSI)
    set(CV_TERRAIN_FILES ${CV_TERRAIN_FILES}
        terrain/CRMTerrain.h
        terrain/CRMTerrain.cpp    
    )
endif()
source_group("terrain" FILES ${CV_TERRAIN_FILES})

set(CV_UTILS_FILES
    utils/ChSteeringController.h
    utils/ChSteeringController.cpp
    utils/ChSpeedController.h
    utils/ChSpeedController.cpp
    utils/ChAdaptiveSpeedController.h
    utils/ChAdaptiveSpeedController.cpp
    utils/ChVehiclePath.h
    utils/ChVehiclePath.cpp
    utils/ChUtilsJSON.h
    utils/ChUtilsJSON.cpp
)
source_group("utils" FILES ${CV_UTILS_FILES})

# --------------- WHEELED VEHICLE FILES

set(CV_WV_BASE_FILES
    wheeled_vehicle/ChAxle.h
    wheeled_vehicle/ChAxle.cpp
    wheeled_vehicle/ChAntirollBar.h
    wheeled_vehicle/ChAntirollBar.cpp
    wheeled_vehicle/ChBrake.h
    wheeled_vehicle/ChBrake.cpp
    wheeled_vehicle/ChDrivelineWV.h
    wheeled_vehicle/ChDrivelineWV.cpp
    wheeled_vehicle/ChSuspension.h
    wheeled_vehicle/ChSuspension.cpp
    wheeled_vehicle/ChSteering.h
    wheeled_vehicle/ChSteering.cpp
    wheeled_vehicle/ChSubchassis.h
    wheeled_vehicle/ChSubchassis.cpp
    wheeled_vehicle/ChWheeledTrailer.h
    wheeled_vehicle/ChWheeledTrailer.cpp
    wheeled_vehicle/ChWheeledVehicle.h
    wheeled_vehicle/ChWheeledVehicle.cpp
    wheeled_vehicle/ChSpindle.h
    wheeled_vehicle/ChSpindle.cpp
    wheeled_vehicle/ChWheel.h
    wheeled_vehicle/ChWheel.cpp
    wheeled_vehicle/ChTire.h
    wheeled_vehicle/ChTire.cpp
)
source_group("wheeled_vehicle\\base" FILES ${CV_WV_BASE_FILES})

set(CV_WV_ANTIROLL_FILES
    wheeled_vehicle/antirollbar/ChAntirollBarRSD.h
    wheeled_vehicle/antirollbar/ChAntirollBarRSD.cpp

    wheeled_vehicle/antirollbar/AntirollBarRSD.h
    wheeled_vehicle/antirollbar/AntirollBarRSD.cpp
)
source_group("wheeled_vehicle\\antirollbar" FILES ${CV_WV_ANTIROLL_FILES})

set(CV_WV_BRAKE_FILES
    wheeled_vehicle/brake/ChBrakeSimple.h
    wheeled_vehicle/brake/ChBrakeSimple.cpp
    wheeled_vehicle/brake/ChBrakeShafts.h
    wheeled_vehicle/brake/ChBrakeShafts.cpp

    wheeled_vehicle/brake/BrakeSimple.h
    wheeled_vehicle/brake/BrakeSimple.cpp
    wheeled_vehicle/brake/BrakeShafts.h
    wheeled_vehicle/brake/BrakeShafts.cpp
)
source_group("wheeled_vehicle\\brake" FILES ${CV_WV_BRAKE_FILES})

set(CV_WV_DRIVELINE_FILES
    wheeled_vehicle/driveline/ChShaftsDriveline2WD.h
    wheeled_vehicle/driveline/ChShaftsDriveline2WD.cpp
    wheeled_vehicle/driveline/ChShaftsDriveline4WD.h
    wheeled_vehicle/driveline/ChShaftsDriveline4WD.cpp
    wheeled_vehicle/driveline/ChShaftsDriveline6WD.h
    wheeled_vehicle/driveline/ChShaftsDriveline6WD.cpp
    wheeled_vehicle/driveline/ChShaftsDriveline8WD.h
    wheeled_vehicle/driveline/ChShaftsDriveline8WD.cpp
    wheeled_vehicle/driveline/ChSimpleDrivelineXWD.h
    wheeled_vehicle/driveline/ChSimpleDrivelineXWD.cpp
    wheeled_vehicle/driveline/ChSimpleDriveline.h
    wheeled_vehicle/driveline/ChSimpleDriveline.cpp

    wheeled_vehicle/driveline/ShaftsDriveline2WD.h
    wheeled_vehicle/driveline/ShaftsDriveline2WD.cpp
    wheeled_vehicle/driveline/ShaftsDriveline4WD.h
    wheeled_vehicle/driveline/ShaftsDriveline4WD.cpp
    wheeled_vehicle/driveline/SimpleDriveline.h
    wheeled_vehicle/driveline/SimpleDriveline.cpp
    wheeled_vehicle/driveline/SimpleDrivelineXWD.h
    wheeled_vehicle/driveline/SimpleDrivelineXWD.cpp
)
source_group("wheeled_vehicle\\driveline" FILES ${CV_WV_DRIVELINE_FILES})

set(CV_WV_STEERING_FILES
    wheeled_vehicle/steering/ChPitmanArm.h
    wheeled_vehicle/steering/ChPitmanArm.cpp
    wheeled_vehicle/steering/ChPitmanArmShafts.h
    wheeled_vehicle/steering/ChPitmanArmShafts.cpp
    wheeled_vehicle/steering/ChRackPinion.h
    wheeled_vehicle/steering/ChRackPinion.cpp
    wheeled_vehicle/steering/ChRotaryArm.h
    wheeled_vehicle/steering/ChRotaryArm.cpp

    wheeled_vehicle/steering/PitmanArm.h
    wheeled_vehicle/steering/PitmanArm.cpp
    wheeled_vehicle/steering/RackPinion.h
    wheeled_vehicle/steering/RackPinion.cpp
    wheeled_vehicle/steering/RotaryArm.h
    wheeled_vehicle/steering/RotaryArm.cpp
)
source_group("wheeled_vehicle\\steering" FILES ${CV_WV_STEERING_FILES})

set(CV_WV_SUBCHASSIS_FILES
    wheeled_vehicle/subchassis/ChBalancer.h
    wheeled_vehicle/subchassis/ChBalancer.cpp

    wheeled_vehicle/subchassis/Balancer.h
    wheeled_vehicle/subchassis/Balancer.cpp
)
source_group("wheeled_vehicle\\subchassis" FILES ${CV_WV_SUBCHASSIS_FILES})

set(CV_WV_SUSPENSION_FILES
    wheeled_vehicle/suspension/ChDeDionAxle.h
    wheeled_vehicle/suspension/ChDeDionAxle.cpp
    wheeled_vehicle/suspension/ChDoubleWishbone.h
    wheeled_vehicle/suspension/ChDoubleWishbone.cpp
    wheeled_vehicle/suspension/ChDoubleWishboneReduced.h
    wheeled_vehicle/suspension/ChDoubleWishboneReduced.cpp
    wheeled_vehicle/suspension/ChSingleWishbone.h
    wheeled_vehicle/suspension/ChSingleWishbone.cpp
    wheeled_vehicle/suspension/ChSolidAxle.h
    wheeled_vehicle/suspension/ChSolidAxle.cpp
    wheeled_vehicle/suspension/ChMultiLink.h
    wheeled_vehicle/suspension/ChMultiLink.cpp
    wheeled_vehicle/suspension/ChHendricksonPRIMAXX.h
    wheeled_vehicle/suspension/ChHendricksonPRIMAXX.cpp
    wheeled_vehicle/suspension/ChMacPhersonStrut.h
    wheeled_vehicle/suspension/ChMacPhersonStrut.cpp
    wheeled_vehicle/suspension/ChSemiTrailingArm.h
    wheeled_vehicle/suspension/ChSemiTrailingArm.cpp
    wheeled_vehicle/suspension/ChThreeLinkIRS.h
    wheeled_vehicle/suspension/ChThreeLinkIRS.cpp
    wheeled_vehicle/suspension/ChRigidSuspension.h
    wheeled_vehicle/suspension/ChRigidSuspension.cpp
    wheeled_vehicle/suspension/ChRigidPinnedAxle.h
    wheeled_vehicle/suspension/ChRigidPinnedAxle.cpp
    wheeled_vehicle/suspension/ChLeafspringAxle.h
    wheeled_vehicle/suspension/ChLeafspringAxle.cpp
    wheeled_vehicle/suspension/ChPushPipeAxle.h
    wheeled_vehicle/suspension/ChPushPipeAxle.cpp
    wheeled_vehicle/suspension/ChSAELeafspringAxle.h
    wheeled_vehicle/suspension/ChSAELeafspringAxle.cpp
    wheeled_vehicle/suspension/ChSolidBellcrankThreeLinkAxle.h
    wheeled_vehicle/suspension/ChSolidBellcrankThreeLinkAxle.cpp
    wheeled_vehicle/suspension/ChSolidThreeLinkAxle.h
    wheeled_vehicle/suspension/ChSolidThreeLinkAxle.cpp
    wheeled_vehicle/suspension/ChToeBarDeDionAxle.h
    wheeled_vehicle/suspension/ChToeBarDeDionAxle.cpp
    wheeled_vehicle/suspension/ChToeBarLeafspringAxle.h
    wheeled_vehicle/suspension/ChToeBarLeafspringAxle.cpp
    wheeled_vehicle/suspension/ChSAEToeBarLeafspringAxle.h
    wheeled_vehicle/suspension/ChSAEToeBarLeafspringAxle.cpp
    wheeled_vehicle/suspension/ChToeBarPushPipeAxle.h
    wheeled_vehicle/suspension/ChToeBarPushPipeAxle.cpp
    wheeled_vehicle/suspension/ChGenericWheeledSuspension.h
    wheeled_vehicle/suspension/ChGenericWheeledSuspension.cpp
    wheeled_vehicle/suspension/ChRigidPanhardAxle.cpp
    wheeled_vehicle/suspension/ChRigidPanhardAxle.h
    wheeled_vehicle/suspension/ChToeBarRigidPanhardAxle.cpp
    wheeled_vehicle/suspension/ChToeBarRigidPanhardAxle.h

    wheeled_vehicle/suspension/DeDionAxle.h
    wheeled_vehicle/suspension/DeDionAxle.cpp
    wheeled_vehicle/suspension/DoubleWishbone.h
    wheeled_vehicle/suspension/DoubleWishbone.cpp
    wheeled_vehicle/suspension/DoubleWishboneReduced.h
    wheeled_vehicle/suspension/DoubleWishboneReduced.cpp
    wheeled_vehicle/suspension/SingleWishbone.h
    wheeled_vehicle/suspension/SingleWishbone.cpp
    wheeled_vehicle/suspension/SolidAxle.h
    wheeled_vehicle/suspension/SolidAxle.cpp
    wheeled_vehicle/suspension/MultiLink.h
    wheeled_vehicle/suspension/MultiLink.cpp
    wheeled_vehicle/suspension/HendricksonPRIMAXX.h
    wheeled_vehicle/suspension/HendricksonPRIMAXX.cpp
    wheeled_vehicle/suspension/MacPhersonStrut.h
    wheeled_vehicle/suspension/MacPhersonStrut.cpp
    wheeled_vehicle/suspension/SemiTrailingArm.h
    wheeled_vehicle/suspension/SemiTrailingArm.cpp
    wheeled_vehicle/suspension/ThreeLinkIRS.h
    wheeled_vehicle/suspension/ThreeLinkIRS.cpp
    wheeled_vehicle/suspension/RigidSuspension.h
    wheeled_vehicle/suspension/RigidSuspension.cpp
    wheeled_vehicle/suspension/RigidPinnedAxle.h
    wheeled_vehicle/suspension/RigidPinnedAxle.cpp
    wheeled_vehicle/suspension/LeafspringAxle.h
    wheeled_vehicle/suspension/LeafspringAxle.cpp
    wheeled_vehicle/suspension/PushPipeAxle.h
    wheeled_vehicle/suspension/PushPipeAxle.cpp
    wheeled_vehicle/suspension/SAELeafspringAxle.h
    wheeled_vehicle/suspension/SAELeafspringAxle.cpp
    wheeled_vehicle/suspension/SolidBellcrankThreeLinkAxle.h
    wheeled_vehicle/suspension/SolidBellcrankThreeLinkAxle.cpp
    wheeled_vehicle/suspension/SolidThreeLinkAxle.h
    wheeled_vehicle/suspension/SolidThreeLinkAxle.cpp
    wheeled_vehicle/suspension/ToeBarDeDionAxle.h
    wheeled_vehicle/suspension/ToeBarDeDionAxle.cpp
    wheeled_vehicle/suspension/ToeBarLeafspringAxle.h
    wheeled_vehicle/suspension/ToeBarLeafspringAxle.cpp
    wheeled_vehicle/suspension/SAEToeBarLeafspringAxle.h
    wheeled_vehicle/suspension/SAEToeBarLeafspringAxle.cpp
    wheeled_vehicle/suspension/ToeBarPushPipeAxle.h
    wheeled_vehicle/suspension/ToeBarPushPipeAxle.cpp
    wheeled_vehicle/suspension/GenericWheeledSuspension.h
    wheeled_vehicle/suspension/GenericWheeledSuspension.cpp
    wheeled_vehicle/suspension/RigidPanhardAxle.cpp
    wheeled_vehicle/suspension/RigidPanhardAxle.h
    wheeled_vehicle/suspension/ToeBarRigidPanhardAxle.cpp
    wheeled_vehicle/suspension/ToeBarRigidPanhardAxle.h
)
source_group("wheeled_vehicle\\suspension" FILES ${CV_WV_SUSPENSION_FILES})

set(CV_WV_TEST_RIG_FILES
    wheeled_vehicle/test_rig/ChSuspensionTestRig.h
    wheeled_vehicle/test_rig/ChSuspensionTestRig.cpp
    wheeled_vehicle/test_rig/ChSuspensionTestRigDriver.h
    wheeled_vehicle/test_rig/ChSuspensionTestRigDriver.cpp
    wheeled_vehicle/test_rig/ChSuspensionTestRigDataDriver.h
    wheeled_vehicle/test_rig/ChSuspensionTestRigDataDriver.cpp
    wheeled_vehicle/test_rig/ChSuspensionTestRigInteractiveDriver.h
    wheeled_vehicle/test_rig/ChSuspensionTestRigInteractiveDriver.cpp    
    wheeled_vehicle/test_rig/ChTireTestRig.h
    wheeled_vehicle/test_rig/ChTireTestRig.cpp
    wheeled_vehicle/test_rig/ChTireStaticTestRig.h
    wheeled_vehicle/test_rig/ChTireStaticTestRig.cpp
)
source_group("wheeled_vehicle\\test_rig" FILES ${CV_WV_TEST_RIG_FILES})

set(CV_WV_TIRE_FILES
    wheeled_vehicle/tire/ChRigidTire.h
    wheeled_vehicle/tire/ChRigidTire.cpp
    wheeled_vehicle/tire/ChForceElementTire.h
    wheeled_vehicle/tire/ChForceElementTire.cpp
    wheeled_vehicle/tire/ChPac89Tire.h
    wheeled_vehicle/tire/ChPac89Tire.cpp
    wheeled_vehicle/tire/ChFialaTire.h
    wheeled_vehicle/tire/ChFialaTire.cpp
    wheeled_vehicle/tire/ChTMsimpleTire.h
    wheeled_vehicle/tire/ChTMsimpleTire.cpp
    wheeled_vehicle/tire/ChTMeasyTire.h
    wheeled_vehicle/tire/ChTMeasyTire.cpp
    wheeled_vehicle/tire/ChDeformableTire.h
    wheeled_vehicle/tire/ChDeformableTire.cpp
    wheeled_vehicle/tire/ChANCFTire.h
    wheeled_vehicle/tire/ChANCFTire.cpp
    wheeled_vehicle/tire/ChReissnerTire.h
    wheeled_vehicle/tire/ChReissnerTire.cpp
    wheeled_vehicle/tire/ChFEATire.h
    wheeled_vehicle/tire/ChFEATire.cpp
    wheeled_vehicle/tire/ChPac02Tire.h
    wheeled_vehicle/tire/ChPac02Tire.cpp
<<<<<<< HEAD
    wheeled_vehicle/tire/ChMBTire.h
    wheeled_vehicle/tire/ChMBTire.cpp
=======
>>>>>>> 69534b0d

    wheeled_vehicle/tire/RigidTire.h
    wheeled_vehicle/tire/RigidTire.cpp
    wheeled_vehicle/tire/Pac89Tire.h
    wheeled_vehicle/tire/Pac89Tire.cpp
    wheeled_vehicle/tire/FialaTire.h
    wheeled_vehicle/tire/FialaTire.cpp
    wheeled_vehicle/tire/TMeasyTire.h
    wheeled_vehicle/tire/TMeasyTire.cpp
    wheeled_vehicle/tire/TMsimpleTire.h
    wheeled_vehicle/tire/TMsimpleTire.cpp
    wheeled_vehicle/tire/ReissnerTire.h
    wheeled_vehicle/tire/ReissnerTire.cpp
    wheeled_vehicle/tire/ANCFTire.h
    wheeled_vehicle/tire/ANCFTire.cpp
    wheeled_vehicle/tire/FEATire.h
    wheeled_vehicle/tire/FEATire.cpp
    wheeled_vehicle/tire/ANCFToroidalTire.h
    wheeled_vehicle/tire/ANCFToroidalTire.cpp
    wheeled_vehicle/tire/ReissnerToroidalTire.h
    wheeled_vehicle/tire/ReissnerToroidalTire.cpp
    wheeled_vehicle/tire/Pac02Tire.h
    wheeled_vehicle/tire/Pac02Tire.cpp
<<<<<<< HEAD
    wheeled_vehicle/tire/MBTire.h
    wheeled_vehicle/tire/MBTire.cpp
=======
>>>>>>> 69534b0d
)
source_group("wheeled_vehicle\\tire" FILES ${CV_WV_TIRE_FILES})

set(CV_WV_VEHICLE_FILES
    wheeled_vehicle/vehicle/WheeledTrailer.h
    wheeled_vehicle/vehicle/WheeledTrailer.cpp
    wheeled_vehicle/vehicle/WheeledVehicle.h
    wheeled_vehicle/vehicle/WheeledVehicle.cpp
)
source_group("wheeled_vehicle\\vehicle" FILES ${CV_WV_VEHICLE_FILES})

set(CV_WV_WHEEL_FILES
    wheeled_vehicle/wheel/Wheel.h
    wheeled_vehicle/wheel/Wheel.cpp
)
source_group("wheeled_vehicle\\wheel" FILES ${CV_WV_WHEEL_FILES})

# --------------- TRACKED VEHICLE FILES

set(CV_TV_BASE_FILES
    tracked_vehicle/ChIdler.h
    tracked_vehicle/ChIdler.cpp
    tracked_vehicle/ChTrackWheel.h 
    tracked_vehicle/ChTrackWheel.cpp 
    tracked_vehicle/ChTrackSuspension.h
    tracked_vehicle/ChTrackSuspension.cpp
    tracked_vehicle/ChSprocket.h
    tracked_vehicle/ChSprocket.cpp
    tracked_vehicle/ChTrackAssembly.h
    tracked_vehicle/ChTrackAssembly.cpp
    tracked_vehicle/ChTrackBrake.h
    tracked_vehicle/ChTrackBrake.cpp
    tracked_vehicle/ChDrivelineTV.h
    tracked_vehicle/ChDrivelineTV.cpp
    tracked_vehicle/ChTrackedVehicle.h
    tracked_vehicle/ChTrackedVehicle.cpp
    tracked_vehicle/ChTrackShoe.h
    tracked_vehicle/ChTrackShoe.cpp
    tracked_vehicle/ChTrackContactManager.h
    tracked_vehicle/ChTrackContactManager.cpp
)
source_group("tracked_vehicle\\base" FILES ${CV_TV_BASE_FILES})

set(CV_TV_BRAKE_FILES
    tracked_vehicle/brake/ChTrackBrakeSimple.h
    tracked_vehicle/brake/ChTrackBrakeSimple.cpp
    tracked_vehicle/brake/ChTrackBrakeShafts.h
    tracked_vehicle/brake/ChTrackBrakeShafts.cpp

    tracked_vehicle/brake/TrackBrakeSimple.h
    tracked_vehicle/brake/TrackBrakeSimple.cpp
    tracked_vehicle/brake/TrackBrakeShafts.h
    tracked_vehicle/brake/TrackBrakeShafts.cpp
)
source_group("tracked_vehicle\\brake" FILES ${CV_TV_BRAKE_FILES})

set(CV_TV_DRIVELINE_FILES
    tracked_vehicle/driveline/ChTrackDrivelineBDS.h
    tracked_vehicle/driveline/ChTrackDrivelineBDS.cpp
    tracked_vehicle/driveline/ChSimpleTrackDriveline.h
    tracked_vehicle/driveline/ChSimpleTrackDriveline.cpp

    tracked_vehicle/driveline/TrackDrivelineBDS.h
    tracked_vehicle/driveline/TrackDrivelineBDS.cpp
    tracked_vehicle/driveline/SimpleTrackDriveline.h
    tracked_vehicle/driveline/SimpleTrackDriveline.cpp
)
source_group("tracked_vehicle\\driveline" FILES ${CV_TV_DRIVELINE_FILES})

set(CV_TV_IDLER_FILES
    tracked_vehicle/idler/ChTranslationalIdler.h
    tracked_vehicle/idler/ChTranslationalIdler.cpp
    tracked_vehicle/idler/ChDistanceIdler.h
    tracked_vehicle/idler/ChDistanceIdler.cpp

    tracked_vehicle/idler/TranslationalIdler.h
    tracked_vehicle/idler/TranslationalIdler.cpp
    tracked_vehicle/idler/DistanceIdler.h
    tracked_vehicle/idler/DistanceIdler.cpp
)
source_group("tracked_vehicle\\idler" FILES ${CV_TV_IDLER_FILES})

set(CV_TV_TRACKWHEEL_FILES
    tracked_vehicle/track_wheel/ChSingleTrackWheel.h
    tracked_vehicle/track_wheel/ChSingleTrackWheel.cpp
    tracked_vehicle/track_wheel/ChDoubleTrackWheel.h
    tracked_vehicle/track_wheel/ChDoubleTrackWheel.cpp

    tracked_vehicle/track_wheel/SingleTrackWheel.h
    tracked_vehicle/track_wheel/SingleTrackWheel.cpp
    tracked_vehicle/track_wheel/DoubleTrackWheel.h
    tracked_vehicle/track_wheel/DoubleTrackWheel.cpp
)
source_group("tracked_vehicle\\track_wheel" FILES ${CV_TV_TRACKWHEEL_FILES})

set(CV_TV_SPROCKET_FILES
    tracked_vehicle/sprocket/ChSprocketSinglePin.h
    tracked_vehicle/sprocket/ChSprocketSinglePin.cpp
    tracked_vehicle/sprocket/ChSprocketDoublePin.h
    tracked_vehicle/sprocket/ChSprocketDoublePin.cpp
    tracked_vehicle/sprocket/ChSprocketBand.h
    tracked_vehicle/sprocket/ChSprocketBand.cpp

    tracked_vehicle/sprocket/SprocketSinglePin.h
    tracked_vehicle/sprocket/SprocketSinglePin.cpp
    tracked_vehicle/sprocket/SprocketDoublePin.h
    tracked_vehicle/sprocket/SprocketDoublePin.cpp
    tracked_vehicle/sprocket/SprocketBand.h
    tracked_vehicle/sprocket/SprocketBand.cpp
)
source_group("tracked_vehicle\\sprocket" FILES ${CV_TV_SPROCKET_FILES})

set(CV_TV_SUSPENSION_FILES
    tracked_vehicle/suspension/ChTranslationalDamperSuspension.h
    tracked_vehicle/suspension/ChTranslationalDamperSuspension.cpp
    tracked_vehicle/suspension/ChRotationalDamperSuspension.h
    tracked_vehicle/suspension/ChRotationalDamperSuspension.cpp

    tracked_vehicle/suspension/TranslationalDamperSuspension.h
    tracked_vehicle/suspension/TranslationalDamperSuspension.cpp
    tracked_vehicle/suspension/RotationalDamperSuspension.h
    tracked_vehicle/suspension/RotationalDamperSuspension.cpp
)
source_group("tracked_vehicle\\suspension" FILES ${CV_TV_SUSPENSION_FILES})

set(CV_TV_TRACKSHOE_FILES
    tracked_vehicle/track_shoe/ChTrackShoeSegmented.h
    tracked_vehicle/track_shoe/ChTrackShoeSegmented.cpp
    tracked_vehicle/track_shoe/ChTrackShoeSinglePin.h
    tracked_vehicle/track_shoe/ChTrackShoeSinglePin.cpp
    tracked_vehicle/track_shoe/ChTrackShoeDoublePin.h
    tracked_vehicle/track_shoe/ChTrackShoeDoublePin.cpp
    tracked_vehicle/track_shoe/ChTrackShoeBand.h
    tracked_vehicle/track_shoe/ChTrackShoeBand.cpp
    tracked_vehicle/track_shoe/ChTrackShoeBandBushing.h
    tracked_vehicle/track_shoe/ChTrackShoeBandBushing.cpp
    tracked_vehicle/track_shoe/ChTrackShoeBandANCF.h
    tracked_vehicle/track_shoe/ChTrackShoeBandANCF.cpp

    tracked_vehicle/track_shoe/TrackShoeSinglePin.h
    tracked_vehicle/track_shoe/TrackShoeSinglePin.cpp
    tracked_vehicle/track_shoe/TrackShoeDoublePin.h
    tracked_vehicle/track_shoe/TrackShoeDoublePin.cpp
    tracked_vehicle/track_shoe/TrackShoeBandBushing.h
    tracked_vehicle/track_shoe/TrackShoeBandBushing.cpp
    tracked_vehicle/track_shoe/TrackShoeBandANCF.h
    tracked_vehicle/track_shoe/TrackShoeBandANCF.cpp
)
source_group("tracked_vehicle\\track_shoe" FILES ${CV_TV_TRACKSHOE_FILES})

set(CV_TV_TRACKASSEMBLY_FILES
    tracked_vehicle/track_assembly/ChTrackAssemblySegmented.h
    tracked_vehicle/track_assembly/ChTrackAssemblySegmented.cpp
    tracked_vehicle/track_assembly/ChTrackAssemblySinglePin.h
    tracked_vehicle/track_assembly/ChTrackAssemblySinglePin.cpp
    tracked_vehicle/track_assembly/ChTrackAssemblyDoublePin.h
    tracked_vehicle/track_assembly/ChTrackAssemblyDoublePin.cpp
    tracked_vehicle/track_assembly/ChTrackAssemblyBand.h
    tracked_vehicle/track_assembly/ChTrackAssemblyBand.cpp
    tracked_vehicle/track_assembly/ChTrackAssemblyBandBushing.h
    tracked_vehicle/track_assembly/ChTrackAssemblyBandBushing.cpp
    tracked_vehicle/track_assembly/ChTrackAssemblyBandANCF.h
    tracked_vehicle/track_assembly/ChTrackAssemblyBandANCF.cpp

    tracked_vehicle/track_assembly/TrackAssemblySinglePin.h
    tracked_vehicle/track_assembly/TrackAssemblySinglePin.cpp
    tracked_vehicle/track_assembly/TrackAssemblyDoublePin.h
    tracked_vehicle/track_assembly/TrackAssemblyDoublePin.cpp
    tracked_vehicle/track_assembly/TrackAssemblyBandBushing.h
    tracked_vehicle/track_assembly/TrackAssemblyBandBushing.cpp
    tracked_vehicle/track_assembly/TrackAssemblyBandANCF.h
    tracked_vehicle/track_assembly/TrackAssemblyBandANCF.cpp
)
source_group("tracked_vehicle\\track_assembly" FILES ${CV_TV_TRACKASSEMBLY_FILES})

set(CV_TV_TEST_RIG_FILES
    tracked_vehicle/test_rig/ChTrackTestRig.h
    tracked_vehicle/test_rig/ChTrackTestRig.cpp
    tracked_vehicle/test_rig/ChTrackTestRigDriver.h
    tracked_vehicle/test_rig/ChTrackTestRigDriver.cpp
    tracked_vehicle/test_rig/ChTrackTestRigDataDriver.h
    tracked_vehicle/test_rig/ChTrackTestRigDataDriver.cpp
    tracked_vehicle/test_rig/ChTrackTestRigRoadDriver.h
    tracked_vehicle/test_rig/ChTrackTestRigRoadDriver.cpp
    tracked_vehicle/test_rig/ChTrackTestRigInteractiveDriver.h
    tracked_vehicle/test_rig/ChTrackTestRigInteractiveDriver.cpp
)
source_group("tracked_vehicle\\test_rig" FILES ${CV_TV_TEST_RIG_FILES})

set(CV_TV_UTILS_FILES
)

set(CV_TV_VEHICLE_FILES
    tracked_vehicle/vehicle/TrackedVehicle.h
    tracked_vehicle/vehicle/TrackedVehicle.cpp
)
source_group("tracked_vehicle\\vehicle" FILES ${CV_TV_VEHICLE_FILES})

# --------------- THIRD-PARTY FILES

set(CV_STB_FILES
    ${CMAKE_SOURCE_DIR}/src/chrono_thirdparty/stb/stb.h
    ${CMAKE_SOURCE_DIR}/src/chrono_thirdparty/stb/stb_image.h
    ${CMAKE_SOURCE_DIR}/src/chrono_thirdparty/stb/stb_image.cpp
    ${CMAKE_SOURCE_DIR}/src/chrono_thirdparty/stb/stb_image_write.h
    ${CMAKE_SOURCE_DIR}/src/chrono_thirdparty/stb/stb_image_write.cpp
)
source_group("utils\\stb" FILES ${CV_STB_FILES})

# --------------- VEHICLE IRRLICHT INTERFACE

if(CH_ENABLE_MODULE_IRRLICHT)
    set(CVIRR_FILES
        visualization/ChVehicleVisualSystemIrrlicht.h
        visualization/ChVehicleVisualSystemIrrlicht.cpp
    )
    set(CVIRR_WV_FILES
        wheeled_vehicle/ChWheeledVehicleVisualSystemIrrlicht.h
        wheeled_vehicle/ChWheeledVehicleVisualSystemIrrlicht.cpp
        wheeled_vehicle/test_rig/ChSuspensionTestRigVisualSystemIRR.h
        wheeled_vehicle/test_rig/ChSuspensionTestRigVisualSystemIRR.cpp
    )
    set(CVIRR_TV_FILES
        tracked_vehicle/ChTrackedVehicleVisualSystemIrrlicht.h
        tracked_vehicle/ChTrackedVehicleVisualSystemIrrlicht.cpp
        tracked_vehicle/test_rig/ChTrackTestRigVisualSystemIRR.h
        tracked_vehicle/test_rig/ChTrackTestRigVisualSystemIRR.cpp
    )
else()
    set(CVIRR_FILES "")
    set(CVIRR_WV_FILES "")
    set(CVIRR_TV_FILES "")
endif()

source_group("" FILES ${CVIRR_FILES})
source_group("wheeled_vehicle" FILES ${CVIRR_WV_FILES})
source_group("tracked_vehicle" FILES ${CVIRR_TV_FILES})

# --------------- VEHICLE VSG INTERFACE

if(CH_ENABLE_MODULE_VSG)
    set(CVVSG_FILES
        visualization/ChVehicleVisualSystemVSG.h
        visualization/ChVehicleVisualSystemVSG.cpp
        visualization/ChScmVisualizationVSG.h
        visualization/ChScmVisualizationVSG.cpp
    )
    set(CVVSG_WV_FILES
        wheeled_vehicle/ChWheeledVehicleVisualSystemVSG.h
        wheeled_vehicle/ChWheeledVehicleVisualSystemVSG.cpp
        wheeled_vehicle/test_rig/ChSuspensionTestRigVisualSystemVSG.h
        wheeled_vehicle/test_rig/ChSuspensionTestRigVisualSystemVSG.cpp    
    )
    set(CVVSG_TV_FILES
        tracked_vehicle/ChTrackedVehicleVisualSystemVSG.h
        tracked_vehicle/ChTrackedVehicleVisualSystemVSG.cpp
        tracked_vehicle/test_rig/ChTrackTestRigVisualSystemVSG.h
        tracked_vehicle/test_rig/ChTrackTestRigVisualSystemVSG.cpp
    )
else()
    set(CVVSG_FILES "")
    set(CVVSG_WV_FILES "")
    set(CVVSG_TV_FILES "")
endif()

source_group("" FILES ${CVVSG_FILES})
source_group("wheeled_vehicle" FILES ${CVVSG_WV_FILES})
source_group("tracked_vehicle" FILES ${CVVSG_TV_FILES})

# ------------------------------------------------------------------------------
# Set dependencies on other Chrono modules
# ------------------------------------------------------------------------------

set(DEPENDENCIES_VEHICLE "")
if(CH_ENABLE_MODULE_IRRLICHT)
  list (APPEND DEPENDENCIES_VEHICLE "IRRLICHT")
endif()
if(CH_ENABLE_MODULE_VSG)
  list (APPEND DEPENDENCIES_VEHICLE "VSG")
endif()
if(CH_ENABLE_MODULE_FSI)
  list (APPEND DEPENDENCIES_VEHICLE "FSI")
endif()

set(DEPENDENCIES_VEHICLE ${DEPENDENCIES_VEHICLE} PARENT_SCOPE)

# ----------------------------------------------------------------------------
# Add the Chrono_vehicle library
# ----------------------------------------------------------------------------

message(STATUS "Add Chrono_vehicle library")

add_library(Chrono_vehicle
#
    ${CV_BASE_FILES}
    ${CV_CHASSIS_FILES}
    ${CV_DRIVER_FILES}
    ${CV_POVERTRAIN_FILES}
    ${CV_TERRAIN_FILES}
    ${CV_UTILS_FILES}
#
    ${CV_WV_BASE_FILES}
    ${CV_WV_ANTIROLL_FILES}
    ${CV_WV_BRAKE_FILES}
    ${CV_WV_DRIVELINE_FILES}
    ${CV_WV_STEERING_FILES}
    ${CV_WV_SUBCHASSIS_FILES}
    ${CV_WV_SUSPENSION_FILES}
    ${CV_WV_TEST_RIG_FILES}
    ${CV_WV_TIRE_FILES}
    ${CV_WV_VEHICLE_FILES}
    ${CV_WV_WHEEL_FILES}
#
    ${CV_TV_BASE_FILES}
    ${CV_TV_BRAKE_FILES}
    ${CV_TV_DRIVELINE_FILES}
    ${CV_TV_IDLER_FILES}
    ${CV_TV_TRACKWHEEL_FILES}
    ${CV_TV_SPROCKET_FILES}
    ${CV_TV_SUSPENSION_FILES}
    ${CV_TV_TRACKSHOE_FILES}
    ${CV_TV_TRACKASSEMBLY_FILES}
    ${CV_TV_TEST_RIG_FILES}
    ${CV_TV_UTILS_FILES}
    ${CV_TV_VEHICLE_FILES}
#
    ${CV_STB_FILES}
)

add_library(Chrono::vehicle ALIAS Chrono_vehicle)

set_target_properties(Chrono_vehicle PROPERTIES DEBUG_POSTFIX ${CH_DEBUG_POSTFIX})

if(CH_WHOLE_PROG_OPT)
  set_target_properties(Chrono_vehicle PROPERTIES COMPILE_FLAGS "/GL")
  set_target_properties(Chrono_vehicle PROPERTIES LINK_FLAGS "/LTCG")
endif()

if (CH_STATIC)
  set_target_properties(Chrono_vehicle PROPERTIES POSITION_INDEPENDENT_CODE ON)
endif()

if(MSVC)
  set_target_properties(Chrono_vehicle PROPERTIES MSVC_RUNTIME_LIBRARY ${CH_MSVC_RUNTIME_LIBRARY})
endif()

target_link_libraries(Chrono_vehicle PUBLIC Chrono_core)

if(HAVE_OPENCRG)
  target_link_libraries(Chrono_vehicle PRIVATE OpenCRG::OpenCRG)
endif()

if(CH_ENABLE_MODULE_FSI)
  target_link_libraries(Chrono_vehicle PRIVATE Chrono_fsisph)
endif()

target_compile_definitions(Chrono_vehicle INTERFACE 
    $<BUILD_INTERFACE:CHRONO_VEHICLE_DATA_DIR=\"${PROJECT_BINARY_DIR}/bin/data/vehicle/\">
    $<INSTALL_INTERFACE:CHRONO_VEHICLE_DATA_DIR=\"$<INSTALL_PREFIX>/data/vehicle/\">)

target_compile_definitions(Chrono_vehicle PRIVATE $<$<COMPILE_LANGUAGE:CXX>:CH_API_COMPILE_VEHICLE>)

install(TARGETS Chrono_vehicle
        EXPORT ChronoTargets
        RUNTIME DESTINATION bin
        LIBRARY DESTINATION lib
        ARCHIVE DESTINATION lib
        INCLUDES DESTINATION include/chrono_vehicle)

#-------------------------------------------------------------------------------
# Add the Chrono_vehicle_irrlicht library
#-------------------------------------------------------------------------------

if(CH_ENABLE_MODULE_IRRLICHT)
    message(STATUS "Add Chrono_vehicle_irrlicht library")

    add_library(Chrono_vehicle_irrlicht
        ${CVIRR_FILES}
        ${CVIRR_WV_FILES}
        ${CVIRR_TV_FILES}
    )
    add_library(Chrono::vehicle_irrlicht ALIAS Chrono_vehicle_irrlicht)

    set_target_properties(Chrono_vehicle_irrlicht PROPERTIES DEBUG_POSTFIX ${CH_DEBUG_POSTFIX})

    if(CH_WHOLE_PROG_OPT)
      set_target_properties(Chrono_vehicle_irrlicht PROPERTIES COMPILE_FLAGS "/GL")
      set_target_properties(Chrono_vehicle_irrlicht PROPERTIES LINK_FLAGS "/LTCG")
    endif()

    if (CH_STATIC)
      set_target_properties(Chrono_vehicle_irrlicht PROPERTIES POSITION_INDEPENDENT_CODE ON)
    endif()

    if(MSVC)
      set_target_properties(Chrono_vehicle_irrlicht PROPERTIES MSVC_RUNTIME_LIBRARY ${CH_MSVC_RUNTIME_LIBRARY})
    endif()

    target_link_libraries(Chrono_vehicle_irrlicht PRIVATE Chrono_core Chrono_vehicle)
    target_link_libraries(Chrono_vehicle_irrlicht PUBLIC Chrono_irrlicht)

    if(CH_ENABLE_IRRKLANG)
        target_link_libraries(Chrono_vehicle_irrlicht PUBLIC IrrKlang::IrrKlang)
    endif()

    target_compile_definitions(Chrono_vehicle_irrlicht PRIVATE $<$<COMPILE_LANGUAGE:CXX>:CH_API_COMPILE_VEHICLE>)

    install(TARGETS Chrono_vehicle_irrlicht
            EXPORT ChronoTargets
            RUNTIME DESTINATION bin
            LIBRARY DESTINATION lib
            ARCHIVE DESTINATION lib
            INCLUDES DESTINATION include/chrono_vehicle) # TODO DARIOM: verify if correct folder

endif()

#-------------------------------------------------------------------------------
# Add the Chrono_vehicle_vsg library
#-------------------------------------------------------------------------------

if(CH_ENABLE_MODULE_VSG)
    message(STATUS "Add Chrono_vehicle_vsg library")

    add_library(Chrono_vehicle_vsg
        ${CVVSG_FILES}
        ${CVVSG_WV_FILES}
        ${CVVSG_TV_FILES}
    )
    add_library(Chrono::vehicle_vsg ALIAS Chrono_vehicle_vsg)

    set_target_properties(Chrono_vehicle_vsg PROPERTIES DEBUG_POSTFIX ${CH_DEBUG_POSTFIX})

    if(CH_WHOLE_PROG_OPT)
      set_target_properties(Chrono_vehicle_vsg PROPERTIES COMPILE_FLAGS "/GL")
      set_target_properties(Chrono_vehicle_vsg PROPERTIES LINK_FLAGS "/LTCG")
    endif()

    if (CH_STATIC)
      set_target_properties(Chrono_vehicle_vsg PROPERTIES POSITION_INDEPENDENT_CODE ON)
    endif()

    if(MSVC)
      set_target_properties(Chrono_vehicle_vsg PROPERTIES MSVC_RUNTIME_LIBRARY ${CH_MSVC_RUNTIME_LIBRARY})
    endif()

    target_compile_definitions(Chrono_vehicle_vsg PRIVATE $<$<COMPILE_LANGUAGE:CXX>:CH_API_COMPILE_VEHICLE>)

    target_link_libraries(Chrono_vehicle_vsg PRIVATE Chrono_core Chrono_vehicle)
    target_link_libraries(Chrono_vehicle_vsg PUBLIC Chrono_vsg)

    install(TARGETS Chrono_vehicle_vsg
            EXPORT ChronoTargets
            RUNTIME DESTINATION bin
            LIBRARY DESTINATION lib
            ARCHIVE DESTINATION lib
            INCLUDES DESTINATION include/chrono_vehicle) # TODO DARIOM: verify if correct folder

endif()

#-------------------------------------------------------------------------------
# Trigger CMake for vehicle cosimulation
#-------------------------------------------------------------------------------

option(CH_ENABLE_MODULE_VEHICLE_COSIM "Build the Chrono vehicle cosimulation library" TRUE)
mark_as_advanced(FORCE CH_ENABLE_MODULE_VEHICLE_COSIM)
if(CH_ENABLE_MODULE_VEHICLE_COSIM)
  add_subdirectory(cosim)
endif()

set(CH_ENABLE_MODULE_VEHICLE_COSIM  "${CH_ENABLE_MODULE_VEHICLE_COSIM}" PARENT_SCOPE)
set(DEPENDENCIES_VEHICLECOSIM ${DEPENDENCIES_VEHICLECOSIM} PARENT_SCOPE)

#-------------------------------------------------------------------------------
# Trigger CMake for vehicle FMUs
#-------------------------------------------------------------------------------

cmake_dependent_option(CH_ENABLE_MODULE_VEHICLE_FMI  "Enable FMI support for Chrono::Vehicle" ON "CH_ENABLE_MODULE_FMI" OFF)
mark_as_advanced(FORCE CH_ENABLE_MODULE_VEHICLE_FMI)
if(CH_ENABLE_MODULE_VEHICLE_FMI)
  add_subdirectory(fmi)
endif()

set(CH_ENABLE_MODULE_VEHICLE_FMI  "${CH_ENABLE_MODULE_VEHICLE_FMI}" PARENT_SCOPE)

#-------------------------------------------------------------------------------
# Install files
#-------------------------------------------------------------------------------

# Old way (install headers preserving directory structure)
install(DIRECTORY ${CMAKE_CURRENT_SOURCE_DIR}/
        DESTINATION include/chrono_vehicle
        FILES_MATCHING PATTERN "*.h")

# Install 3rd party headers       
install(DIRECTORY ${CMAKE_SOURCE_DIR}/src/chrono_thirdparty/Easy_BMP
        DESTINATION include/chrono_thirdparty
        FILES_MATCHING PATTERN "*.h" PATTERN "*.cuh" PATTERN "*.hpp" PATTERN "*.inl")

install(DIRECTORY ${CMAKE_SOURCE_DIR}/src/chrono_thirdparty/stb
        DESTINATION include/chrono_thirdparty
        FILES_MATCHING PATTERN "*.h" PATTERN "*.cuh" PATTERN "*.hpp" PATTERN "*.inl")

# Install files for chrono-config (in both build and install trees)
file(COPY ${CMAKE_SOURCE_DIR}/cmake/FindIrrKlang.cmake DESTINATION ${CMAKE_BINARY_DIR}/cmake/)
install(FILES "${CMAKE_SOURCE_DIR}/cmake/FindIrrKlang.cmake" DESTINATION ${CH_CONFIG_INSTALL_PATH})

# On Windows, copy DLLs
#if(${CMAKE_SYSTEM_NAME} MATCHES "Windows")
#    if(CH_ENABLE_MODULE_IRRLICHT AND EXISTS "${IRRKLANG_DLL}")
#        add_custom_command(TARGET Chrono_vehicle_irrlicht POST_BUILD
#            COMMAND ${CMAKE_COMMAND} -E copy_if_different
#            "${IRRKLANG_DLL}"
#            "${PROJECT_BINARY_DIR}/bin/$<CONFIGURATION>")
#    endif()
#
#    if(EXISTS "${OpenCRG_DLL}")
#        add_custom_command(TARGET Chrono_vehicle POST_BUILD
#            COMMAND ${CMAKE_COMMAND} -E copy_if_different
#            "${OpenRG_DLL}"
#            "${PROJECT_BINARY_DIR}/bin/$<CONFIGURATION>")
#      install(FILES "${OpenCRG_DLL}" DESTINATION bin)
#    endif()
#
#  # Make variable visible from outside this directory
#  set(CH_IRRKLANG_DLL "${IRRKLANG_DLL}" PARENT_SCOPE)
#  set(CH_OPENCRG_DLL "${OpenCRG_DLL}" PARENT_SCOPE)
#endif()<|MERGE_RESOLUTION|>--- conflicted
+++ resolved
@@ -546,11 +546,8 @@
     wheeled_vehicle/tire/ChFEATire.cpp
     wheeled_vehicle/tire/ChPac02Tire.h
     wheeled_vehicle/tire/ChPac02Tire.cpp
-<<<<<<< HEAD
     wheeled_vehicle/tire/ChMBTire.h
     wheeled_vehicle/tire/ChMBTire.cpp
-=======
->>>>>>> 69534b0d
 
     wheeled_vehicle/tire/RigidTire.h
     wheeled_vehicle/tire/RigidTire.cpp
@@ -574,11 +571,8 @@
     wheeled_vehicle/tire/ReissnerToroidalTire.cpp
     wheeled_vehicle/tire/Pac02Tire.h
     wheeled_vehicle/tire/Pac02Tire.cpp
-<<<<<<< HEAD
     wheeled_vehicle/tire/MBTire.h
     wheeled_vehicle/tire/MBTire.cpp
-=======
->>>>>>> 69534b0d
 )
 source_group("wheeled_vehicle\\tire" FILES ${CV_WV_TIRE_FILES})
 
