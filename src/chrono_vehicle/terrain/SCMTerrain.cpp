--- conflicted
+++ resolved
@@ -1494,10 +1494,6 @@
         }
 
         for (const auto& f : m_node_forces) {
-<<<<<<< HEAD
-            ////std::cout << f.second << std::endl;
-=======
->>>>>>> 115c39dc
             auto force_load = chrono_types::make_shared<ChLoadNodeXYZ>(f.first, f.second);
             Add(force_load);
         }
