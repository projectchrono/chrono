// =============================================================================
// PROJECT CHRONO - http://projectchrono.org
//
// Copyright (c) 2018 projectchrono.org
// All rights reserved.
//
// Use of this source code is governed by a BSD-style license that can be found
// in the LICENSE file at the top level of the distribution and at
// http://projectchrono.org/license-chrono.txt.
//
// =============================================================================
// Authors: Dan Negrut, Conlain Kelly, Nic Olsen
// =============================================================================
/*! \file */

#include <cuda.h>
#include "chrono_granular/ChGranularDefines.h"
#include "chrono_granular/physics/ChGranularCollision.cuh"
#include "chrono_granular/physics/ChGranularTriMesh.h"
#include "chrono_granular/utils/ChCudaMathUtils.cuh"
#include "chrono_granular/utils/ChGranularUtilities_CUDA.cuh"
#include "chrono_thirdparty/cub/cub.cuh"

// TODO should this go here?
// NOTE warpSize is a cuda environment value, but it is cc-dependent
#define warp_size 32

#define CUDA_THREADS 128

// These are the max X, Y, Z dimensions in the BD frame
#define MAX_X_POS_UNSIGNED (d_SD_Ldim_SU * d_box_L_SU)
#define MAX_Y_POS_UNSIGNED (d_SD_Ddim_SU * d_box_D_SU)
#define MAX_Z_POS_UNSIGNED (d_SD_Hdim_SU * d_box_H_SU)

#define Min(a, b) (a < b) ? a : b
#define Max(a, b) (a > b) ? a : b

#define Triangle_Soup chrono::granular::ChTriangleSoup

/// Takes in a triangle's position and finds out what SDs it touches
__device__ void triangle_figureOutTouchedSDs(unsigned int triangleID,
                                             const Triangle_Soup<int>& triangleSoup,
                                             unsigned int* touchedSDs) {
    unsigned int SD_count = 0;
    float3 vA, vB, vC;
    // Coalesced memory accesses; we have an int to float conversion here
    vA.x = triangleSoup.node1_X[triangleID];
    vA.y = triangleSoup.node1_Y[triangleID];
    vA.z = triangleSoup.node1_Z[triangleID];

    vB.x = triangleSoup.node2_X[triangleID];
    vB.y = triangleSoup.node2_Y[triangleID];
    vB.z = triangleSoup.node2_Z[triangleID];

    vC.x = triangleSoup.node3_X[triangleID];
    vC.y = triangleSoup.node3_Y[triangleID];
    vC.z = triangleSoup.node3_Z[triangleID];

    uint3 SDA = pointSDTriplet(vA.x, vA.y, vA.z);  // SD indices for point A
    uint3 SDB = pointSDTriplet(vB.x, vB.y, vB.z);  // SD indices for point B
    uint3 SDC = pointSDTriplet(vC.x, vC.y, vC.z);  // SD indices for point C

    uint3 L;  // Min SD index along each axis
    uint3 U;  // Max SD index along each axis

    L[0] = Min(SDA.x, Min(SDB.x, SDC.x));
    L[1] = Min(SDA.y, Min(SDB.y, SDC.y));
    L[2] = Min(SDA.z, Min(SDB.z, SDC.z));

    U[0] = Max(SDA.x, Max(SDB.x, SDC.x));
    U[1] = Max(SDA.y, Max(SDB.y, SDC.y));
    U[2] = Max(SDA.z, Max(SDB.z, SDC.z));

    // Case 1: All vetices are in the same SD
    if (L[0] == U[0] && L[1] == U[1] && L[2] == U[2]) {
        touchedSDs[SD_count++] = SDTripletID(L);
        return;
    }

    unsigned int n_axes_diff = 0;  // Count axes that have different SD bounds
    unsigned int axis_diff;

    for (unsigned int i = 0; i < 3; i++) {
        if (L[i] != U[i]) {
            axes_diff = i;  // If there is more than one, it won't be used anyway
            n_axes_diff++;
        }
    }

    // Case 2: Triangle lies in a Nx1x1, 1xNx1, or 1x1xN block of SDs
    if (n_axes_diff == 1) {
        uint3 SD_i = L;
        for (unsigned int i = L[axes_diff]; i <= U[axes_diff]; i++) {
            SD_i[axes_diff] = i;
            touchedSDs[SD_count++] = SDTripletID(SD_i);
        }
        return;
    }

    // Case 3: Triangle spans more than one dimension of nSD_spheres
    float SDcenter[3];
    float SDhalfSizes[3];
    uint3 SD_i = L;
    for (unsigned int i = L[0]; i <= U[0]; i++) {
        for (unsigned int j = L[1]; j <= U[1]; j++) {
            for (unsigned int k = L[2]; k <= U[2]; k++) {
                uint3 SD_i(i, j, k);
                SDhalfSizes[0] = d_SD_Ldim_SU;
                SDhalfSizes[1] = d_SD_Ddim_SU;
                SDhalfSizes[2] = d_SD_Hdim_SU;

                SDcenter[0] = d_BD_frame_X + (i * 2 + 1) * SDhalfSizes[0];
                SDcenter[1] = d_BD_frame_Y + (j * 2 + 1) * SDhalfSizes[1];
                SDcenter[2] = d_BD_frame_Z + (k * 2 + 1) * SDhalfSizes[2];

                if (check_TriangleBoxOverlap(SDcenter, SDhalfSizes, vA, vB, vC)) {
                    touchedSDs[SD_count++] = SDTripletID(SD_i);
                }
            }
        }
    }
}

/**
 * This kernel call prepares information that will be used in a subsequent kernel that performs the actual time
 * stepping.
 *
 * Nomenclature:
 *   - SD: subdomain.
 *   - BD: the big-domain, which is the union of all SDs
 *   - NULL_GRANULAR_ID: the equivalent of a non-sphere SD ID, or a non-sphere ID
 *
 * Template arguments:
 *   - CUB_THREADS: the number of threads used in this kernel, comes into play when invoking CUB block collectives
 *
 * Arguments:
 * SD_countsOfTrianglesTouching - array that for each SD indicates how many triangles touch this SD
 * triangles_in_SD_composite - big array that works in conjunction with SD_countsOfTrianglesTouching.
 *
 * Assumptions:
 *   - The size of the SD for the granular material and for the mesh is the same.
 *   - The SDs defining a CPB are a subset of the SDs spanning the terrain (granular material)
 *   - Each CPB has dimensions L x D x H.
 *   - The reference frame associated with the AABB that a CPB is:
 *       - The x-axis is along the length L of the box
 *       - The y-axis is along the width D of the box
 *       - The z-axis is along the height H of the box
 *       - The origin of the CPB is in a corner of the box
 *   - A mesh triangle cannot touch more than eight SDs
 *
 * Basic idea: use domain decomposition on the rectangular box and figure out how many SDs each triangle touches.
 * The subdomains are axis-aligned relative to the reference frame associated with the *box*. The origin of the box
 * is in the corner of the box. Each CPB is an AAB.
 *
 */
template <unsigned int CUB_THREADS>  //!< Number of threads engaged in block-collective CUB operations (multiple of 32)
__global__ void triangleSoupBroadPhase(
    Triangle_Soup<int>& d_triangleSoup,
    unsigned int*
        BUCKET_countsOfTrianglesTouching,  //!< Array that for each SD indicates how many triangles touch this SD
    unsigned int*
        triangles_in_BUCKET_composite  //!< Big array that works in conjunction with SD_countsOfTrianglesTouching.
                                       //!< "triangles_in_SD_composite" says which SD contains what triangles.
) {
    /// Set aside shared memory
    volatile __shared__ unsigned int offsetInComposite_TriangleInSD_Array[CUB_THREADS * MAX_SDs_TOUCHED_BY_TRIANGLE];
    volatile __shared__ bool shMem_head_flags[CUB_THREADS * MAX_SDs_TOUCHED_BY_TRIANGLE];

    typedef cub::BlockRadixSort<unsigned int, CUB_THREADS, MAX_SDs_TOUCHED_BY_TRIANGLE, unsigned int> BlockRadixSortOP;
    __shared__ typename BlockRadixSortOP::TempStorage temp_storage_sort;

    typedef cub::BlockDiscontinuity<unsigned int, CUB_THREADS> Block_Discontinuity;
    __shared__ typename Block_Discontinuity::TempStorage temp_storage_disc;

    unsigned int triangleIDs[MAX_SDs_TOUCHED_BY_TRIANGLE];
    unsigned int SDsTouched[MAX_SDs_TOUCHED_BY_TRIANGLE];

    // Figure out what triangleID this thread will handle. We work with a 1D block structure and a 1D grid structure
    unsigned int myTriangleID = threadIdx.x + blockIdx.x * blockDim.x;
    for (unsigned int i = 0; i < MAX_SDs_TOUCHED_BY_TRIANGLE; i++) {
        /// start with a clean slate
        triangleIDs[i] = myTriangleID;
        SDsTouched[i] = NULL_GRANULAR_ID;
    }

    if (myTriangleID < d_triangleSoup.nTrianglesInSoup)
        triangle_figureOutTouchedSDs(myTriangleID, d_triangleSoup, SDsTouched);

    __syncthreads();

<<<<<<< HEAD
    // Truth be told, we are not interested in SDs touched, but rather buckets touched. This next step associates SDs
    // with "buckets". To save memory, since most SDs have no triangles, we "randomly" associate several SDs with a
    // bucket. While the assignment of SDs to buckets is "random," the assignment scheme is deterministic: for
    // instance, SD 239 would always go to bucket 71.
=======
    // Truth be told, we are not interested in SDs touched, but rather buckets touched. This next step associates
    // SDs with "buckets". To save memory, since most SDs have no triangles, we "randomly" associate sevearl SDs
    // with a bucket. While the assignment of SDs to buckets is "random," the assignment scheme is deterministic:
    // for instance, SD 239 would always go to bucket 71.
>>>>>>> 91ea76c3
    for (unsigned int i = 0; i < MAX_SDs_TOUCHED_BY_TRIANGLE; i++)
        SDsTouched[i] = hashmapTagGenerator(SDsTouched[i]) % TRIANGLEBUCKET_COUNT;

    // Sort by the ID of the bucket touched
    BlockRadixSortOP(temp_storage_sort).Sort(SDsTouched, triangleIDs);
    __syncthreads();

    // Do a winningStreak search on whole block, might not have high utilization here
    bool head_flags[MAX_SDs_TOUCHED_BY_TRIANGLE];
    Block_Discontinuity(temp_storage_disc).FlagHeads(head_flags, SDsTouched, cub::Inequality());
    __syncthreads();

    // Write back to shared memory; eight-way bank conflicts here - to revisit later
    for (unsigned int i = 0; i < MAX_SDs_TOUCHED_BY_TRIANGLE; i++) {
        shMem_head_flags[MAX_SDs_TOUCHED_BY_TRIANGLE * threadIdx.x + i] = head_flags[i];
    }

    // Seed offsetInComposite_TriangleInSD_Array with "no valid ID" so that we know later on what is legit;
    // No shmem bank coflicts here, good access...
    for (unsigned int i = 0; i < MAX_SDs_TOUCHED_BY_TRIANGLE; i++) {
        offsetInComposite_TriangleInSD_Array[i * CUB_THREADS + threadIdx.x] = NULL_GRANULAR_ID_LONG;
    }

    __syncthreads();

    // Count how many times a Bucket shows up in conjunction with the collection of CUB_THREADS spheres. There
    // will be some thread divergence here.
    // Loop through each potential SD, after sorting, and see if it is the start of a head
    for (unsigned int i = 0; i < MAX_SDs_TOUCHED_BY_TRIANGLE; i++) {
        // SD currently touched, could easily be inlined
        unsigned int touchedBucket = SDsTouched[i];
        if (touchedBucket != NULL_GRANULAR_ID && head_flags[i]) {
            // current index into shared datastructure of length 8*CUB_THREADS, could easily be inlined
            unsigned int idInShared = MAX_SDs_TOUCHED_BY_TRIANGLE * threadIdx.x + i;
            unsigned int winningStreak = 0;
            // This is the beginning of a sequence of SDs with a new ID
            do {
                winningStreak++;
                // Go until we run out of threads on the warp or until we find a new head
            } while (idInShared + winningStreak < MAX_SDs_TOUCHED_BY_TRIANGLE * CUB_THREADS &&
                     !(shMem_head_flags[idInShared + winningStreak]));

            // if (touchedSD >= d_box_L_SU * d_box_D_SU * d_box_H_SU) {
            //     printf("invalid SD index %u on thread %u\n", mySphereID, touchedSD);
            // }

            // Store start of new entries
            unsigned int offset = atomicAdd(BUCKET_countsOfTrianglesTouching + touchedBucket, winningStreak);

            // The value offset now gives a *relative* offset in the composite array; i.e., spheres_in_SD_composite.
            // Get the absolute offset
            offset += touchedBucket * MAX_COUNT_OF_Triangles_PER_SD;

            // Produce the offsets for this streak of spheres with identical SD ids
            for (unsigned int i = 0; i < winningStreak; i++)
                offsetInComposite_TriangleInSD_Array[idInShared + i] = offset++;
        }
    }

    __syncthreads();  // needed since we write to shared memory above; i.e., offsetInComposite_SphInSD_Array

    // Write out the data now; register with triangles_in_SD_composite each sphere that touches a certain ID
    for (unsigned int i = 0; i < MAX_SDs_TOUCHED_BY_TRIANGLE; i++) {
        unsigned int offset = offsetInComposite_TriangleInSD_Array[MAX_SDs_TOUCHED_BY_TRIANGLE * threadIdx.x + i];
        if (offset != NULL_GRANULAR_ID_LONG) {
            triangles_in_BUCKET_composite[offset] = triangleIDs[i];
        }
    }
}

/**
This kernel call figures out forces on a sphere and carries out numerical integration to get the velocity updates of a
sphere.
N_CUDATHREADS - Number of threads in a CUDA block
MAX_NSPHERES_PER_SD - Max number of elements per SD. Shoudld be a power of two
MAX_TRIANGLES_PER_SD - Max number of elements per SD. Shoudld be a power of two
TRIANGLE_FAMILIES - The number of families that the triangles can belong to

Overview of implementation: One warp of threads will work on 32 triangles at a time to figure out the force that
they impress on a particular sphere. Note that each sphere enlists the services of one warp. If there are, say,
73 triangles touching this SD, it will take three trips to figure out the total force that the triangles will
impress upon the sphere that is active. If there are 256 threads in the block, then there will be 8 "active"
spheres since there are 8 warps in the block. Each thread in the block has enough registers to accummulate the
force felt by each "family", force that is the result of an interaction between a triangle and a sphere.
Say if sphere 232 touches a triangle that belongs to family 2, then a set of 6 generalized forces is going to
be produced to account for the interaction between the said triangle and sphere 232.
*/
#define Terrain chrono::granular::ChManyBodyStateWrapper

template <unsigned int N_CUDATHREADS,
          unsigned int MAX_NSPHERES_PER_SD,
          unsigned int MAX_TRIANGLES_PER_SD,
          unsigned int TRIANGLE_FAMILIES>
__global__ void interactionTerrain_TriangleSoup(
    Triangle_Soup<int>& d_triangleSoup,          //!< Contains information pertaining to triangle soup (in device mem.)
    Terrain& d_terrain,                          //!< Wrapper that stores terrain information available on the device
    unsigned int* SD_countsOfTrianglesTouching,  //!< Array that for each SD indicates how many triangles touch this SD
    unsigned int*
        triangles_in_SD_composite,  //!< Big array that works in conjunction with SD_countsOfTrianglesTouching.
                                    //!< "triangles_in_SD_composite" says which SD contains what triangles.
    unsigned int*
        SD_countsOfGrElemsTouching,         //!< Array that for each SD indicates how many grain elements touch this SD
    unsigned int* grElems_in_SD_composite)  //!< Big array that works in conjunction with SD_countsOfGrElemsTouching.
                                            //!< "grElems_in_SD_composite" says which SD contains what grElements.
{
    __shared__ unsigned int grElemID[MAX_NSPHERES_PER_SD];  //!< global ID of the grElements touching this SD
    __shared__ unsigned int triangID[MAX_NSPHERES_PER_SD];  //!< global ID of the triangles touching this SD

    __shared__ int sphX[MAX_NSPHERES_PER_SD];  //!< X coordinate of the grElement
    __shared__ int sphY[MAX_NSPHERES_PER_SD];  //!< Y coordinate of the grElement
    __shared__ int sphZ[MAX_NSPHERES_PER_SD];  //!< Z coordinate of the grElement

    __shared__ int node1_X[MAX_TRIANGLES_PER_SD];  //!< X coordinate of the 1st node of the triangle
    __shared__ int node1_Y[MAX_TRIANGLES_PER_SD];  //!< Y coordinate of the 1st node of the triangle
    __shared__ int node1_Z[MAX_TRIANGLES_PER_SD];  //!< Z coordinate of the 1st node of the triangle

    __shared__ int node2_X[MAX_TRIANGLES_PER_SD];  //!< X coordinate of the 2nd node of the triangle
    __shared__ int node2_Y[MAX_TRIANGLES_PER_SD];  //!< Y coordinate of the 2nd node of the triangle
    __shared__ int node2_Z[MAX_TRIANGLES_PER_SD];  //!< Z coordinate of the 2nd node of the triangle

    __shared__ int node3_X[MAX_TRIANGLES_PER_SD];  //!< X coordinate of the 3rd node of the triangle
    __shared__ int node3_Y[MAX_TRIANGLES_PER_SD];  //!< Y coordinate of the 3rd node of the triangle
    __shared__ int node3_Z[MAX_TRIANGLES_PER_SD];  //!< Z coordinate of the 3rd node of the triangle

    volatile __shared__ float tempShMem[6 * (N_CUDATHREADS / warp_size)];  // used to do a block-level reduce

    float forceActingOnSphere[3];  //!< 3 registers will hold the value of the force on the sphere
    float genForceActingOnMeshes[TRIANGLE_FAMILIES * 6];  //!< 6 components per family: 3 forces and 3 torques

    unsigned int thisSD = blockIdx.x;
    unsigned int nSD_triangles = SD_countsOfTrianglesTouching[thisSD];
    unsigned int nSD_spheres = SD_countsOfGrElemsTouching[thisSD];

    if (nSD_triangles == 0 || nSD_spheres == 0)
        return;

    // Populate the shared memory with terrain data
    unsigned int tripsToCoverSpheres = (nSD_spheres + blockDim.x - 1) / blockDim.x;
    unsigned int local_ID = threadIdx.x;
    for (unsigned int sphereTrip = 0; sphereTrip < tripsToCoverSpheres; sphereTrip++) {
        local_ID += sphereTrip * blockDim.x;
        if (local_ID < nSD_spheres) {
            unsigned int globalID = grElems_in_SD_composite[local_ID + thisSD * MAX_NSPHERES_PER_SD];
            grElemID[local_ID] = globalID;
            sphX[local_ID] = d_terrain.grElem_X[globalID];
            sphY[local_ID] = d_terrain.grElem_Y[globalID];
            sphZ[local_ID] = d_terrain.grElem_Z[globalID];
        }
    }
    // Populate the shared memory with mesh triangle data
    unsigned int tripsToCoverTriangles = (nSD_triangles + blockDim.x - 1) / blockDim.x;
    local_ID = threadIdx.x;
    for (unsigned int triangTrip = 0; triangTrip < tripsToCoverTriangles; triangTrip++) {
        local_ID += triangTrip * blockDim.x;
        if (local_ID < nSD_triangles) {
            unsigned int globalID = triangles_in_SD_composite[local_ID + thisSD * MAX_TRIANGLES_PER_SD];
            triangID[local_ID] = globalID;
            node1_X[local_ID] = d_triangleSoup.node1_X[globalID];
            node1_Y[local_ID] = d_triangleSoup.node1_Y[globalID];
            node1_Z[local_ID] = d_triangleSoup.node1_Z[globalID];

            node2_X[local_ID] = d_triangleSoup.node2_X[globalID];
            node2_Y[local_ID] = d_triangleSoup.node2_Y[globalID];
            node2_Z[local_ID] = d_triangleSoup.node2_Z[globalID];

            node3_X[local_ID] = d_triangleSoup.node3_X[globalID];
            node3_Y[local_ID] = d_triangleSoup.node3_Y[globalID];
            node3_Z[local_ID] = d_triangleSoup.node3_Z[globalID];
        }
    }

    __syncthreads();  // this call ensures data is in its place in shared memory

    /// Zero out the force and torque at the onset of the computation
    for (local_ID = 0; local_ID < TRIANGLE_FAMILIES; local_ID++) {
        unsigned int dummyOffset = 6 * local_ID;
        /// forces acting on the triangle, in global reference frame
        genForceActingOnMeshes[dummyOffset++] = 0.f;
        genForceActingOnMeshes[dummyOffset++] = 0.f;
        genForceActingOnMeshes[dummyOffset++] = 0.f;
        /// torques with respect to global reference frame, expressed in global reference frame
        genForceActingOnMeshes[dummyOffset++] = 0.f;
        genForceActingOnMeshes[dummyOffset++] = 0.f;
        genForceActingOnMeshes[dummyOffset++] = 0.f;
    }

    // Each sphere has one warp of threads dedicated to identifying all triangles that this sphere
    // touches. Upon a contact event, we'll compute the normal force on the sphere; and, the force and torque
    // impressed upon the triangle

    unsigned int nSpheresProcessedAtOneTime =
        blockDim.x / warp_size;  /// One warp allocated to slave serving one sphere
    tripsToCoverSpheres = (nSD_spheres + nSpheresProcessedAtOneTime - 1) / nSpheresProcessedAtOneTime;
    tripsToCoverTriangles = (nSD_triangles + warp_size - 1) / warp_size;

    unsigned sphere_Local_ID = threadIdx.x / warp_size;
    for (unsigned int sphereTrip = 0; sphereTrip < tripsToCoverSpheres; sphereTrip++) {
        /// before starting dealing with a sphere, zero out the forces acting on it; all threads in the block are
        /// doing this
        forceActingOnSphere[0] = 0.f;
        forceActingOnSphere[1] = 0.f;
        forceActingOnSphere[2] = 0.f;
        sphere_Local_ID += sphereTrip * nSpheresProcessedAtOneTime;
        if (sphere_Local_ID < nSD_spheres) {
            /// Figure out which triangles this sphere collides with; each thread in a warp slaving for this sphere
            /// looks at one triangle at a time. The collection of threads in the warp sweeps through all the
            /// triangles that touch this SD. NOTE: to avoid double-counting, a sphere-triangle collision event is
            /// counted only if the collision point is in this SD.
            unsigned int targetTriangle = (threadIdx.x & (warp_size - 1));  // computes modulo 32 of the thread index
            for (unsigned int triangTrip = 0; triangTrip < tripsToCoverTriangles; triangTrip++) {
                targetTriangle += triangTrip * warp_size;
                if (targetTriangle < nSD_triangles) {
                    /// we have a valid sphere and a valid triganle; check if in contact
                    double3 norm;
                    double depth;
                    double3 pt1;
                    double3 pt2;
                    double eff_radius;
                    double3 A = make_double3(node1_X[targetTriangle], node1_Y[targetTriangle], node1_Z[targetTriangle]);
                    double3 B = make_double3(node2_X[targetTriangle], node2_Y[targetTriangle], node2_Z[targetTriangle]);
                    double3 C = make_double3(node3_X[targetTriangle], node3_Y[targetTriangle], node3_Z[targetTriangle]);
                    double3 sphCntr = make_double3(sphX[sphere_Local_ID], sphY[sphere_Local_ID], sphZ[sphere_Local_ID]);
                    face_sphere_cd(A, B, C, sphCntr, d_terrain.sphereRadius, norm, depth, pt1, pt2, eff_radius);

                    /// Use the CD information to compute the force on the grElement

                    /// Use the CD information to compute the force and torque on the triangle
                }
            }
            /// down to the point where we need to collect the forces from all the threads in the wrap; this is a
            /// warp reduce operation. The resultant force acting on this grElement is stored in the first lane of
            /// the warp. NOTE: In this warp-level operations participate only the warps that are slaving for a
            /// sphere; i.e., some warps see no action
            for (unsigned int offset = warp_size / 2; offset > 0; offset /= 2)
                forceActingOnSphere[0] += __shfl_down_sync(0xffffffff, forceActingOnSphere[0], offset);
            for (unsigned int offset = warp_size / 2; offset > 0; offset /= 2)
                forceActingOnSphere[1] += __shfl_down_sync(0xffffffff, forceActingOnSphere[1], offset);
            for (unsigned int offset = warp_size / 2; offset > 0; offset /= 2)
                forceActingOnSphere[2] += __shfl_down_sync(0xffffffff, forceActingOnSphere[2], offset);

            /// done with the computation of all the contacts that the triangles impress on this sphere. Update the
            /// position of the sphere based on this force
        }
    }
    /// Done computing the forces acting on the triangles in this SD. A block reduce is carried out next. Start by
    /// doing a reduce at the warp level.
    for (local_ID = 0; local_ID < TRIANGLE_FAMILIES; local_ID++) {
        /// six generalized forces acting on the triangle, expressed in the global reference frame
        unsigned int dummyIndx = 6 * local_ID;
        for (unsigned int offset = warp_size / 2; offset > 0; offset /= 2)
            genForceActingOnMeshes[dummyIndx] +=
                __shfl_down_sync(0xffffffff, genForceActingOnMeshes[dummyIndx], offset);
        dummyIndx++;

        for (unsigned int offset = warp_size / 2; offset > 0; offset /= 2)
            genForceActingOnMeshes[dummyIndx] +=
                __shfl_down_sync(0xffffffff, genForceActingOnMeshes[dummyIndx], offset);
        dummyIndx++;

        for (unsigned int offset = warp_size / 2; offset > 0; offset /= 2)
            genForceActingOnMeshes[dummyIndx] +=
                __shfl_down_sync(0xffffffff, genForceActingOnMeshes[dummyIndx], offset);
        dummyIndx++;

        for (unsigned int offset = warp_size / 2; offset > 0; offset /= 2)
            genForceActingOnMeshes[dummyIndx] +=
                __shfl_down_sync(0xffffffff, genForceActingOnMeshes[dummyIndx], offset);
        dummyIndx++;

        for (unsigned int offset = warp_size / 2; offset > 0; offset /= 2)
            genForceActingOnMeshes[dummyIndx] +=
                __shfl_down_sync(0xffffffff, genForceActingOnMeshes[dummyIndx], offset);
        dummyIndx++;

        for (unsigned int offset = warp_size / 2; offset > 0; offset /= 2)
            genForceActingOnMeshes[dummyIndx] +=
                __shfl_down_sync(0xffffffff, genForceActingOnMeshes[dummyIndx], offset);
    }

    __syncthreads();

    /// Lane zero in each warp holds the result of a warp-level reduce operation. Sum up these "Lane zero" values in
    /// the final result, which is block-level
    bool threadIsLaneZeroInWarp = ((threadIdx.x & (warp_size - 1)) == 0);
    for (local_ID = 0; local_ID < TRIANGLE_FAMILIES; local_ID++) {
        unsigned int offsetGenForceArray = 6 * local_ID;
        /// Place in ShMem forces/torques (expressed in global reference frame) acting on this family of triangles
        if (threadIsLaneZeroInWarp) {
            unsigned int offsetShMem = 6 * (threadIdx.x / warp_size);
            tempShMem[offsetShMem++] = genForceActingOnMeshes[offsetGenForceArray++];
            tempShMem[offsetShMem++] = genForceActingOnMeshes[offsetGenForceArray++];
            tempShMem[offsetShMem++] = genForceActingOnMeshes[offsetGenForceArray++];

            tempShMem[offsetShMem++] = genForceActingOnMeshes[offsetGenForceArray++];
            tempShMem[offsetShMem++] = genForceActingOnMeshes[offsetGenForceArray++];
            tempShMem[offsetShMem] = genForceActingOnMeshes[offsetGenForceArray];
        }
        __syncthreads();

        /// Going to trash the values in "forceActingOnSphere", not needed anymore. Reuse the registers, which will
        /// now store the vaule of the triangle force and torque...
        if (threadIdx.x < warp_size) {
            /// only first thread in block participates in this reduce operation.
            /// NOTE: an implicit assumption is made here - warp_size is larger than or equal to N_CUDATHREADS /
            /// warp_size. This is true today as N_CUDATHREADS cannot be larger than 1024 and warp_size is 32.

            /// Work on forces first. Place data from ShMem into registers associated w/ first warp
            unsigned int offsetShMem = 6 * threadIdx.x;
            if (threadIdx.x < (N_CUDATHREADS / warp_size)) {
                forceActingOnSphere[0] = tempShMem[offsetShMem++];
                forceActingOnSphere[1] = tempShMem[offsetShMem++];
                forceActingOnSphere[2] = tempShMem[offsetShMem++];
            } else {
                /// this is hit only by a subset of threads from first warp of the block
                forceActingOnSphere[0] = 0.f;
                forceActingOnSphere[1] = 0.f;
                forceActingOnSphere[2] = 0.f;
            }

            offsetGenForceArray = 6 * local_ID;
            // X component of the force on mesh "local_ID"
            for (unsigned int offset = warp_size / 2; offset > 0; offset /= 2)
                forceActingOnSphere[0] += __shfl_down_sync(0xffffffff, forceActingOnSphere[0], offset);
            genForceActingOnMeshes[offsetGenForceArray++] = forceActingOnSphere[0];

            // Y component of the force on mesh "local_ID"
            for (unsigned int offset = warp_size / 2; offset > 0; offset /= 2)
                forceActingOnSphere[1] += __shfl_down_sync(0xffffffff, forceActingOnSphere[1], offset);
            genForceActingOnMeshes[offsetGenForceArray++] = forceActingOnSphere[1];

            // Z component of the force on mesh "local_ID"
            for (unsigned int offset = warp_size / 2; offset > 0; offset /= 2)
                forceActingOnSphere[2] += __shfl_down_sync(0xffffffff, forceActingOnSphere[2], offset);
            genForceActingOnMeshes[offsetGenForceArray++] = forceActingOnSphere[2];

            /// Finally, work on torques
            if (threadIdx.x < (N_CUDATHREADS / warp_size)) {
                forceActingOnSphere[0] = tempShMem[offsetShMem++];
                forceActingOnSphere[1] = tempShMem[offsetShMem++];
                forceActingOnSphere[2] = tempShMem[offsetShMem];
            } else {
                /// this is hit only by a subset of threads from first warp of the block
                forceActingOnSphere[0] = 0.f;
                forceActingOnSphere[1] = 0.f;
                forceActingOnSphere[2] = 0.f;
            }

            // X component of the torque on mesh "local_ID"
            for (unsigned int offset = warp_size / 2; offset > 0; offset /= 2)
                forceActingOnSphere[0] += __shfl_down_sync(0xffffffff, forceActingOnSphere[0], offset);
            genForceActingOnMeshes[offsetGenForceArray++] = forceActingOnSphere[0];

            // Y component of the torque on mesh "local_ID"
            for (unsigned int offset = warp_size / 2; offset > 0; offset /= 2)
                forceActingOnSphere[1] += __shfl_down_sync(0xffffffff, forceActingOnSphere[1], offset);
            genForceActingOnMeshes[offsetGenForceArray++] = forceActingOnSphere[1];

            // Z component of the torque on mesh "local_ID"
            for (unsigned int offset = warp_size / 2; offset > 0; offset /= 2)
                forceActingOnSphere[2] += __shfl_down_sync(0xffffffff, forceActingOnSphere[2], offset);
            genForceActingOnMeshes[offsetGenForceArray] = forceActingOnSphere[2];
        }  /// this is the end of the "for each mesh" loop

        /// At this point, the first thread of the block has in genForceActingOnMeshes[6*TRIANGLE_FAMILIES] the
        /// forces and torques acting on each mesh family. Bcast the force values to all threads in the warp.
        /// To this end, synchronize all threads in warp and get "value" from lane 0
        for (local_ID = 0; local_ID < 6 * TRIANGLE_FAMILIES; local_ID++)
            genForceActingOnMeshes[local_ID] = __shfl_sync(0xffffffff, genForceActingOnMeshes[local_ID], 0);

        /// At this point, all threads in the first warp have the generalized forces acting on all meshes. Do an
        /// atomic add to compund the value of the generalized forces acting on the meshes that come in contact with
        /// the granular material.
        unsigned int nTrips = (6 * TRIANGLE_FAMILIES) / warp_size;
        for (local_ID = 0; local_ID < nTrips + 1; local_ID++) {
            unsigned int offset = threadIdx.x + local_ID * (6 * TRIANGLE_FAMILIES);
            if (offset < 6 * TRIANGLE_FAMILIES)
                atomicAdd(d_triangleSoup.generalizedForcesPerFamily + offset, genForceActingOnMeshes[offset]);
        }
    }
}

/// Copy const triangle data to device
void chrono::granular::ChSystemGranularMonodisperse_SMC_Frictionless_trimesh::copy_triangle_data_to_device() {
    // Handle what's specific to the case when the mesh is present
    // gpuErrchk(cudaMemcpyToSymbol(d_Kn_s2m_SU, &K_n_s2m_SU, sizeof(d_Kn_s2m_SU)));
}

__host__ void chrono::granular::ChSystemGranularMonodisperse_SMC_Frictionless_trimesh::advance_simulation(
    float duration) {
    // Figure our the number of blocks that need to be launched to cover the box
    unsigned int nBlocks = (nDEs + CUDA_THREADS - 1) / CUDA_THREADS;

    // Settling simulation loop.
    unsigned int stepSize_SU = 5;
    unsigned int duration_SU = std::ceil(duration / (TIME_UNIT * PSI_h));
    unsigned int nsteps = (1.0 * duration_SU) / stepSize_SU;

    printf("advancing by %u at timestep %u, %u timesteps at approx user timestep %f\n", duration_SU, stepSize_SU,
           nsteps, duration / nsteps);
    printf("z grav term with timestep %u is %f\n", stepSize_SU, stepSize_SU * stepSize_SU * gravity_Z_SU);

    VERBOSE_PRINTF("Starting Main Simulation loop!\n");
    // Run the simulation, there are aggressive synchronizations because we want to have no race conditions
    for (unsigned int crntTime_SU = 0; crntTime_SU < stepSize_SU * nsteps; crntTime_SU += stepSize_SU) {
        /// DO STEP LOOP HERE

        // // reset forces to zero, note that vel update ~ force for forward euler
        // gpuErrchk(cudaMemset(pos_X_dt_update.data(), 0, nDEs * sizeof(float)));
        // gpuErrchk(cudaMemset(pos_Y_dt_update.data(), 0, nDEs * sizeof(float)));
        // gpuErrchk(cudaMemset(pos_Z_dt_update.data(), 0, nDEs * sizeof(float)));
        //
        // VERBOSE_PRINTF("Starting computeVelocityUpdates!\n");
        //
        // // Compute forces and crank into vel updates, we have 2 kernels to avoid a race condition
        // computeVelocityUpdates<MAX_COUNT_OF_DEs_PER_SD><<<nSDs, MAX_COUNT_OF_DEs_PER_SD>>>(
        //     stepSize_SU, pos_X.data(), pos_Y.data(), pos_Z.data(), pos_X_dt_update.data(),
        //     pos_Y_dt_update.data(), pos_Z_dt_update.data(), SD_NumOf_DEs_Touching.data(),
        //     DEs_in_SD_composite.data(), pos_X_dt.data(), pos_Y_dt.data(), pos_Z_dt.data());
        // gpuErrchk(cudaPeekAtLastError());
        // gpuErrchk(cudaDeviceSynchronize());
        //
        // VERBOSE_PRINTF("Starting applyVelocityUpdates!\n");
        // // Apply the updates we just made
        // applyVelocityUpdates<MAX_COUNT_OF_DEs_PER_SD><<<nSDs, MAX_COUNT_OF_DEs_PER_SD>>>(
        //     stepSize_SU, pos_X.data(), pos_Y.data(), pos_Z.data(), pos_X_dt_update.data(),
        //     pos_Y_dt_update.data(), pos_Z_dt_update.data(), SD_NumOf_DEs_Touching.data(),
        //     DEs_in_SD_composite.data(), pos_X_dt.data(), pos_Y_dt.data(), pos_Z_dt.data());
        //
        // gpuErrchk(cudaPeekAtLastError());
        // gpuErrchk(cudaDeviceSynchronize());
        // VERBOSE_PRINTF("Resetting broadphase info!\n");
        //
        // // Reset broadphase information
        // resetBroadphaseInformation();
        //
        // VERBOSE_PRINTF("Starting updatePositions!\n");
        // updatePositions<CUDA_THREADS><<<nBlocks, CUDA_THREADS>>>(
        //     stepSize_SU, pos_X.data(), pos_Y.data(), pos_Z.data(), pos_X_dt.data(), pos_Y_dt.data(),
        //     pos_Z_dt.data(), SD_NumOf_DEs_Touching.data(), DEs_in_SD_composite.data(), nDEs);
        //
        // gpuErrchk(cudaPeekAtLastError());
        // gpuErrchk(cudaDeviceSynchronize());
    }
    printf("SU radius is %u\n", sphereRadius_SU);
    // Don't write but print verbosely

    return;
}

void chrono::granular::ChSystemGranularMonodisperse_SMC_Frictionless_trimesh::cleanupSoup_DEVICE() {
    cudaFree(meshSoup_DEVICE.triangleFamily_ID);

    cudaFree(meshSoup_DEVICE.node1_X);
    cudaFree(meshSoup_DEVICE.node1_Y);
    cudaFree(meshSoup_DEVICE.node1_Z);

    cudaFree(meshSoup_DEVICE.node2_X);
    cudaFree(meshSoup_DEVICE.node2_Y);
    cudaFree(meshSoup_DEVICE.node2_Z);

    cudaFree(meshSoup_DEVICE.node3_X);
    cudaFree(meshSoup_DEVICE.node3_Y);
    cudaFree(meshSoup_DEVICE.node3_Z);

    cudaFree(meshSoup_DEVICE.node1_XDOT);
    cudaFree(meshSoup_DEVICE.node1_YDOT);
    cudaFree(meshSoup_DEVICE.node1_ZDOT);

    cudaFree(meshSoup_DEVICE.node2_XDOT);
    cudaFree(meshSoup_DEVICE.node2_YDOT);
    cudaFree(meshSoup_DEVICE.node2_ZDOT);

    cudaFree(meshSoup_DEVICE.node3_XDOT);
    cudaFree(meshSoup_DEVICE.node3_YDOT);
    cudaFree(meshSoup_DEVICE.node3_ZDOT);

    cudaFree(meshSoup_DEVICE.generalizedForcesPerFamily);
}

void chrono::granular::ChSystemGranularMonodisperse_SMC_Frictionless_trimesh::setupSoup_DEVICE(
    unsigned int nTriangles) {
    /// Allocate the DEVICE mesh soup
    meshSoup_DEVICE.nTrianglesInSoup = nTriangles;  // TODO this is not on device?

    gpuErrchk(cudaMalloc(&meshSoup_DEVICE.triangleFamily_ID, nTriangles * sizeof(unsigned int)));

    gpuErrchk(cudaMalloc(&meshSoup_DEVICE.node1_X, nTriangles * sizeof(float)));
    gpuErrchk(cudaMalloc(&meshSoup_DEVICE.node1_Y, nTriangles * sizeof(float)));
    gpuErrchk(cudaMalloc(&meshSoup_DEVICE.node1_Z, nTriangles * sizeof(float)));

    gpuErrchk(cudaMalloc(&meshSoup_DEVICE.node2_X, nTriangles * sizeof(float)));
    gpuErrchk(cudaMalloc(&meshSoup_DEVICE.node2_Y, nTriangles * sizeof(float)));
    gpuErrchk(cudaMalloc(&meshSoup_DEVICE.node2_Z, nTriangles * sizeof(float)));

    gpuErrchk(cudaMalloc(&meshSoup_DEVICE.node3_X, nTriangles * sizeof(float)));
    gpuErrchk(cudaMalloc(&meshSoup_DEVICE.node3_Y, nTriangles * sizeof(float)));
    gpuErrchk(cudaMalloc(&meshSoup_DEVICE.node3_Z, nTriangles * sizeof(float)));

    gpuErrchk(cudaMalloc(&meshSoup_DEVICE.node1_XDOT, nTriangles * sizeof(float)));
    gpuErrchk(cudaMalloc(&meshSoup_DEVICE.node1_YDOT, nTriangles * sizeof(float)));
    gpuErrchk(cudaMalloc(&meshSoup_DEVICE.node1_ZDOT, nTriangles * sizeof(float)));

    gpuErrchk(cudaMalloc(&meshSoup_DEVICE.node2_XDOT, nTriangles * sizeof(float)));
    gpuErrchk(cudaMalloc(&meshSoup_DEVICE.node2_YDOT, nTriangles * sizeof(float)));
    gpuErrchk(cudaMalloc(&meshSoup_DEVICE.node2_ZDOT, nTriangles * sizeof(float)));

    gpuErrchk(cudaMalloc(&meshSoup_DEVICE.node3_XDOT, nTriangles * sizeof(float)));
    gpuErrchk(cudaMalloc(&meshSoup_DEVICE.node3_YDOT, nTriangles * sizeof(float)));
    gpuErrchk(cudaMalloc(&meshSoup_DEVICE.node3_ZDOT, nTriangles * sizeof(float)));
}<|MERGE_RESOLUTION|>--- conflicted
+++ resolved
@@ -16,6 +16,7 @@
 #include <cuda.h>
 #include "chrono_granular/ChGranularDefines.h"
 #include "chrono_granular/physics/ChGranularCollision.cuh"
+#include "chrono_granular/physics/ChGranularGPU_SMC.cuh"
 #include "chrono_granular/physics/ChGranularTriMesh.h"
 #include "chrono_granular/utils/ChCudaMathUtils.cuh"
 #include "chrono_granular/utils/ChGranularUtilities_CUDA.cuh"
@@ -40,7 +41,8 @@
 /// Takes in a triangle's position and finds out what SDs it touches
 __device__ void triangle_figureOutTouchedSDs(unsigned int triangleID,
                                              const Triangle_Soup<int>& triangleSoup,
-                                             unsigned int* touchedSDs) {
+                                             unsigned int* touchedSDs,
+                                             ParamsPtr gran_params) {
     unsigned int SD_count = 0;
     float3 vA, vB, vC;
     // Coalesced memory accesses; we have an int to float conversion here
@@ -56,12 +58,12 @@
     vC.y = triangleSoup.node3_Y[triangleID];
     vC.z = triangleSoup.node3_Z[triangleID];
 
-    uint3 SDA = pointSDTriplet(vA.x, vA.y, vA.z);  // SD indices for point A
-    uint3 SDB = pointSDTriplet(vB.x, vB.y, vB.z);  // SD indices for point B
-    uint3 SDC = pointSDTriplet(vC.x, vC.y, vC.z);  // SD indices for point C
-
-    uint3 L;  // Min SD index along each axis
-    uint3 U;  // Max SD index along each axis
+    uint3 SDA = pointSDTriplet(vA.x, vA.y, vA.z, gran_params);  // SD indices for point A
+    uint3 SDB = pointSDTriplet(vB.x, vB.y, vB.z, gran_params);  // SD indices for point B
+    uint3 SDC = pointSDTriplet(vC.x, vC.y, vC.z, gran_params);  // SD indices for point C
+
+    unsigned int L[3];  // Min SD index along each axis
+    unsigned int U[3];  // Max SD index along each axis
 
     L[0] = Min(SDA.x, Min(SDB.x, SDC.x));
     L[1] = Min(SDA.y, Min(SDB.y, SDC.y));
@@ -73,12 +75,12 @@
 
     // Case 1: All vetices are in the same SD
     if (L[0] == U[0] && L[1] == U[1] && L[2] == U[2]) {
-        touchedSDs[SD_count++] = SDTripletID(L);
+        touchedSDs[SD_count++] = SDTripletID(L, gran_params);
         return;
     }
 
     unsigned int n_axes_diff = 0;  // Count axes that have different SD bounds
-    unsigned int axis_diff;
+    unsigned int axes_diff;
 
     for (unsigned int i = 0; i < 3; i++) {
         if (L[i] != U[i]) {
@@ -89,10 +91,10 @@
 
     // Case 2: Triangle lies in a Nx1x1, 1xNx1, or 1x1xN block of SDs
     if (n_axes_diff == 1) {
-        uint3 SD_i = L;
+        unsigned int SD_i[3] = {L[0], L[1], L[2]};
         for (unsigned int i = L[axes_diff]; i <= U[axes_diff]; i++) {
             SD_i[axes_diff] = i;
-            touchedSDs[SD_count++] = SDTripletID(SD_i);
+            touchedSDs[SD_count++] = SDTripletID(SD_i, gran_params);
         }
         return;
     }
@@ -100,21 +102,19 @@
     // Case 3: Triangle spans more than one dimension of nSD_spheres
     float SDcenter[3];
     float SDhalfSizes[3];
-    uint3 SD_i = L;
     for (unsigned int i = L[0]; i <= U[0]; i++) {
         for (unsigned int j = L[1]; j <= U[1]; j++) {
             for (unsigned int k = L[2]; k <= U[2]; k++) {
-                uint3 SD_i(i, j, k);
-                SDhalfSizes[0] = d_SD_Ldim_SU;
-                SDhalfSizes[1] = d_SD_Ddim_SU;
-                SDhalfSizes[2] = d_SD_Hdim_SU;
-
-                SDcenter[0] = d_BD_frame_X + (i * 2 + 1) * SDhalfSizes[0];
-                SDcenter[1] = d_BD_frame_Y + (j * 2 + 1) * SDhalfSizes[1];
-                SDcenter[2] = d_BD_frame_Z + (k * 2 + 1) * SDhalfSizes[2];
+                SDhalfSizes[0] = gran_params->d_SD_Ldim_SU;
+                SDhalfSizes[1] = gran_params->d_SD_Ddim_SU;
+                SDhalfSizes[2] = gran_params->d_SD_Hdim_SU;
+
+                SDcenter[0] = gran_params->d_BD_frame_X + (i * 2 + 1) * SDhalfSizes[0];
+                SDcenter[1] = gran_params->d_BD_frame_Y + (j * 2 + 1) * SDhalfSizes[1];
+                SDcenter[2] = gran_params->d_BD_frame_Z + (k * 2 + 1) * SDhalfSizes[2];
 
                 if (check_TriangleBoxOverlap(SDcenter, SDhalfSizes, vA, vB, vC)) {
-                    touchedSDs[SD_count++] = SDTripletID(SD_i);
+                    touchedSDs[SD_count++] = SDTripletID(i, j, k, gran_params);
                 }
             }
         }
@@ -156,6 +156,7 @@
 template <unsigned int CUB_THREADS>  //!< Number of threads engaged in block-collective CUB operations (multiple of 32)
 __global__ void triangleSoupBroadPhase(
     Triangle_Soup<int>& d_triangleSoup,
+    ParamsPtr gran_params,
     unsigned int*
         BUCKET_countsOfTrianglesTouching,  //!< Array that for each SD indicates how many triangles touch this SD
     unsigned int*
@@ -184,21 +185,14 @@
     }
 
     if (myTriangleID < d_triangleSoup.nTrianglesInSoup)
-        triangle_figureOutTouchedSDs(myTriangleID, d_triangleSoup, SDsTouched);
+        triangle_figureOutTouchedSDs(myTriangleID, d_triangleSoup, SDsTouched, gran_params);
 
     __syncthreads();
 
-<<<<<<< HEAD
     // Truth be told, we are not interested in SDs touched, but rather buckets touched. This next step associates SDs
     // with "buckets". To save memory, since most SDs have no triangles, we "randomly" associate several SDs with a
     // bucket. While the assignment of SDs to buckets is "random," the assignment scheme is deterministic: for
     // instance, SD 239 would always go to bucket 71.
-=======
-    // Truth be told, we are not interested in SDs touched, but rather buckets touched. This next step associates
-    // SDs with "buckets". To save memory, since most SDs have no triangles, we "randomly" associate sevearl SDs
-    // with a bucket. While the assignment of SDs to buckets is "random," the assignment scheme is deterministic:
-    // for instance, SD 239 would always go to bucket 71.
->>>>>>> 91ea76c3
     for (unsigned int i = 0; i < MAX_SDs_TOUCHED_BY_TRIANGLE; i++)
         SDsTouched[i] = hashmapTagGenerator(SDsTouched[i]) % TRIANGLEBUCKET_COUNT;
 
