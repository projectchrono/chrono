#=============================================================================
#
# CMake configuration file for all Chrono libraries, demos, and tests.
#
#=============================================================================

#-----------------------------------------------------------------------------
# Optionally enable building the various programs
#-----------------------------------------------------------------------------

option(BUILD_DEMOS "Build demo programs" ON)
option(BUILD_BENCHMARKING "Build benchmark tests" OFF)

#-----------------------------------------------------------------------------
# Search prefixes specified by <PackageName>_ROOT
#-----------------------------------------------------------------------------
if (POLICY CMP0074)
  cmake_policy(SET CMP0074 NEW)
endif()

#-----------------------------------------------------------------------------
# Choose to build either shared or static libraries as default
#-----------------------------------------------------------------------------
option(BUILD_SHARED_LIBS "Build using shared libraries" ON)

#-----------------------------------------------------------------------------
# Optionally use static runtime library (MSVC only)
#-----------------------------------------------------------------------------
if (MSVC)
    option(USE_MSVC_STATIC_RUNTIME "Compile with a multi-threaded statically-linked runtime library" OFF)
    if (USE_MSVC_STATIC_RUNTIME)
        set(CMAKE_MSVC_RUNTIME_LIBRARY "MultiThreaded$<$<CONFIG:Debug>:Debug>")
    else()
        set(CMAKE_MSVC_RUNTIME_LIBRARY "MultiThreaded$<$<CONFIG:Debug>:Debug>DLL")
    endif()
endif()

#-----------------------------------------------------------------------------
# Collect compiler flags required to build the Chrono libraries
#-----------------------------------------------------------------------------

set(CH_C_FLAGS "${CMAKE_C_FLAGS}")
set(CH_CXX_FLAGS "${CMAKE_CXX_FLAGS}")
set(CH_LINKERFLAG_EXE "${CMAKE_EXE_LINKER_FLAGS}")
set(CH_LINKERFLAG_LIB "")

#-----------------------------------------------------------------------------
# Collect compiler flags required to build the Chrono libraries
#-----------------------------------------------------------------------------
if (NOT BUILD_SHARED_LIBS)
  set(CH_STATIC ON)
  add_compile_definitions(CH_STATIC)
  set(CMAKE_POSITION_INDEPENDENT_CODE ON)
else()
  set(CH_STATIC OFF)
endif()

#-----------------------------------------------------------------------------
# Check for C++14 and C++17 support
#-----------------------------------------------------------------------------

# Allow user to enforce strict C++11 standard
option(CH_ENFORCE_CXX11 "Enforce strict C++11 standard" OFF)

# This is a hack -- look for a more robust solution
set(CH_CXX14 FALSE)
set(CH_CXX17 FALSE)

if(CMAKE_CXX_COMPILER_ID MATCHES "GNU")
    message(STATUS "GCC version:  ${CMAKE_CXX_COMPILER_VERSION}")
    if(NOT CH_ENFORCE_CXX11 AND CMAKE_CXX_COMPILER_VERSION VERSION_GREATER 4.9.9)
      set(CH_CXX14 TRUE)
    endif()
    if(NOT CH_ENFORCE_CXX11 AND CMAKE_CXX_COMPILER_VERSION VERSION_GREATER 7.0.0)
      set(CH_CXX17 TRUE)
    endif()
elseif(CMAKE_CXX_COMPILER_ID MATCHES "Clang")
    message(STATUS "Clang version:  ${CMAKE_CXX_COMPILER_VERSION}")
    if(NOT CH_ENFORCE_CXX11 AND CMAKE_CXX_COMPILER_VERSION VERSION_GREATER_EQUAL 3.4)
      set(CH_CXX14 TRUE)
    endif()
    if(NOT CH_ENFORCE_CXX11 AND CMAKE_CXX_COMPILER_VERSION VERSION_GREATER_EQUAL 7.0)
      set(CH_CXX17 TRUE)
    endif()
elseif(CMAKE_CXX_COMPILER_ID MATCHES "MSVC")
    message(STATUS "Visual Studio version:  ${MSVC_VERSION}")
    if(NOT CH_ENFORCE_CXX11 AND MSVC_VERSION GREATER 1800)
      set(CH_CXX14 TRUE)
    endif()
    if(NOT CH_ENFORCE_CXX11 AND MSVC_VERSION GREATER 1914)
      set(CH_CXX17 TRUE)
    endif()
elseif(CMAKE_CXX_COMPILER_ID MATCHES "PGI")
    # CMake's standard support flags behave strangely with PGI compilers, don't trust them
    set(CH_CXX_FLAGS "")
    message(STATUS "PGI version: ${CMAKE_CXX_COMPILER_VERSION}")
    if(NOT CH_ENFORCE_CXX11 AND CMAKE_CXX_COMPILER_VERSION VERSION_GREATER_EQUAL 17.4)
      message(STATUS "CMAKE_CXX14_STANDARD_COMPILE_OPTION can't be trusted for PGI, manually adding C++14 support")
      set(CH_CXX_FLAGS "-std=c++14")
      set(CH_CXX14 TRUE)
    endif()
endif()

if(CH_ENFORCE_CXX11)
    message(STATUS "Enforce C++11")
	  set(CMAKE_CXX_STANDARD 11)
    set(CHRONO_CXX_STANDARD 11)
else()
    message(STATUS "C++14 compiler support:  ${CH_CXX14}")
    message(STATUS "C++17 compiler support:  ${CH_CXX17}")

    if(CH_CXX17)
        set(CMAKE_CXX_STANDARD 17)
        set(CHRONO_CXX_STANDARD 17)
    elseif(CH_CXX14)
        set(CMAKE_CXX_STANDARD 14)
        set(CHRONO_CXX_STANDARD 14)
    endif()
endif()

#-----------------------------------------------------------------------------
# Allow user to enable whole program optimization (MSVC only)
#-----------------------------------------------------------------------------

if (MSVC)
  option(CH_WHOLE_PROG_OPT "Enable whole program optimization" OFF)

  if(CH_WHOLE_PROG_OPT)
     set(CH_CXX_FLAGS "${CH_CXX_FLAGS} /GL")
     set(CH_C_FLAGS "${CH_C_FLAGS} /GL")
     set(CH_LINKERFLAG_EXE "${CH_LINKERFLAG_EXE} /LTCG")
     set(CH_LINKERFLAG_LIB "${CH_LINKERFLAG_LIB} /LTCG")
     message(STATUS "Enabling whole program optimization...")
     message(STATUS "  Compiler flag: /GL")
     message(STATUS "  Linker flag: /LTGL")
  endif()
endif()

#-----------------------------------------------------------------------------
# Threads and OpenMP support
#-----------------------------------------------------------------------------

message(STATUS "Searching for Threads...")
set(THREADS_PREFER_PTHREAD_FLAG TRUE)
find_package(Threads)

message(STATUS "  Thread library:      ${CMAKE_THREAD_LIBS_INIT}")
message(STATUS "  Using Win32 threads? ${CMAKE_USE_WIN32_THREADS_INIT}")
message(STATUS "  Using pthreads?      ${CMAKE_USE_PTHREADS_INIT}")

set(CMAKE_CXX_FLAGS "${CMAKE_CXX_FLAGS} ${CMAKE_THREAD_LIBS_INIT}")
set(CMAKE_C_FLAGS "${CMAKE_C_FLAGS} ${CMAKE_THREAD_LIBS_INIT}")
set(CH_CXX_FLAGS "${CH_CXX_FLAGS} ${CMAKE_THREAD_LIBS_INIT}")
set(CH_C_FLAGS "${CH_C_FLAGS} ${CMAKE_THREAD_LIBS_INIT}")

# We always look for OpenMP (which is required for the PARALLEL module).
# However, we allow the user to optionally disable OpenMP support in the
# main ChronoEngine library, regardless on whether or not OpenMP is found.

message(STATUS "Searching for OpenMP...")
find_package(OpenMP)

# Determine OpenMP version. Prepare substitution variables that can be used in
# generating configuration header files.

if(OPENMP_FOUND)
  include(CheckOpenMPVersion)
  message(STATUS "  OpenMP version:   ${OMP_VERSION}")
  set(CHRONO_OMP_FOUND "#define CHRONO_OMP_FOUND")
  set(CHRONO_OMP_VERSION "#define CHRONO_OMP_VERSION \"${OMP_VERSION}\"")
  if(OMP_20)
    set(CHRONO_OMP_20 "#define CHRONO_OMP_20")
  else()
    set(CHRONO_OMP_20 "")
  endif()
  if(OMP_30)
    set(CHRONO_OMP_30 "#define CHRONO_OMP_30")
  else()
    set(CHRONO_OMP_30 "")
  endif()
  if(OMP_40)
    set(CHRONO_OMP_40 "#define CHRONO_OMP_40")
  else()
    set(CHRONO_OMP_40 "")
  endif()
else()
  message(STATUS "  OpenMP not found")
endif()

# Provide an option (dependent on OPENMP_FOUND) for the user to disable OpenMP
# support in the Chrono libraries (note that some modules may override this).

cmake_dependent_option(ENABLE_OPENMP "Enable OpenMP support in Chrono::Engine" ON
                       "OPENMP_FOUND" OFF)

set(OPENMP_INCLUDE_DIR "")
set(OPENMP_LIBRARIES "")
if(ENABLE_OPENMP)
  message(STATUS "  OpenMP CXX flags: ${OpenMP_CXX_FLAGS}")
  message(STATUS "  OpenMP C flags:   ${OpenMP_C_FLAGS}")
  message(STATUS "  OpenMP includes:  ${OpenMP_CXX_INCLUDE_DIRS}")
  message(STATUS "  OpenMP library:   ${OpenMP_CXX_LIBRARY}")
  message(STATUS "  OpenMP libraries: ${OpenMP_CXX_LIBRARIES}")
  set(CMAKE_CXX_FLAGS "${CMAKE_CXX_FLAGS} ${OpenMP_CXX_FLAGS}")
  set(CMAKE_C_FLAGS "${CMAKE_C_FLAGS} ${OpenMP_C_FLAGS}")
  set(CH_CXX_FLAGS "${CH_CXX_FLAGS} ${OpenMP_CXX_FLAGS}")
  set(CH_C_FLAGS "${CH_C_FLAGS} ${OpenMP_C_FLAGS}")
  set(OPENMP_INCLUDE_DIR "${OpenMP_CXX_INCLUDE_DIRS}")
  set(OPENMP_LIBRARIES "${OpenMP_CXX_LIBRARIES}")
else()
	# As an alternative, if TBB is located the Multicore module will use it for all thrust calls
	find_package("TBB")
	cmake_dependent_option(ENABLE_TBB "Enable TBB support in Chrono::Engine" ON "TBB_FOUND" OFF)
endif()

#-----------------------------------------------------------------------------
# SSE / AVX / FMA / NEON support
#-----------------------------------------------------------------------------

option(USE_SIMD "Enable use of SIMD if supported (SSE, AVX, NEON)" ON)

if(USE_SIMD)
	
   # Figure out SIMD support
   message(STATUS "Testing SIMD capabilities...")
   find_package(SIMD)
   
   # Set substitution variables for configuration file
   if(SIMD_SSE)
     set(CHRONO_HAS_SSE "#define CHRONO_HAS_SSE")
	 set(CHRONO_SSE_LEVEL "#define CHRONO_SSE_LEVEL \"${SIMD_SSE}\"")
     
	 # SSE up to and including 2.0 is supported on all 64-bit x86 systems
	 set(CHRONO_SSE_1_0 "#define CHRONO_SSE_1_0")
     set(CHRONO_SSE_2_0 "#define CHRONO_SSE_2_0")
	 
	 if(${SIMD_SSE} VERSION_GREATER_EQUAL 3.0)
       set(CHRONO_SSE_3_0 "#define CHRONO_SSE_3_0")
     endif()
	 if(${SIMD_SSE} VERSION_GREATER_EQUAL 4.1)
       set(CHRONO_SSE_4_1 "#define CHRONO_SSE_4_1")
     endif()
	 if(${SIMD_SSE} VERSION_GREATER_EQUAL 4.2)
       set(CHRONO_SSE_4_2 "#define CHRONO_SSE_4_2")
     endif()
   endif()
   
   # Figure out AVX support
   
   # Set substitution variables for configuration file
   if(SIMD_AVX)
     set(CHRONO_HAS_AVX "#define CHRONO_HAS_AVX")
	 set(CHRONO_AVX_LEVEL "#define CHRONO_AVX_LEVEL \"${SIMD_AVX}\"")
	 if(${SIMD_AVX} VERSION_GREATER_EQUAL 1.0)
       set(CHRONO_AVX_1_0 "#define CHRONO_AVX_1_0")
     endif()
	 if(${SIMD_AVX} VERSION_GREATER_EQUAL 2.0)
       set(CHRONO_AVX_2_0 "#define CHRONO_AVX_2_0")
     endif()
   endif()

   # Figure out FMA support
   set(ALLOW_FMA TRUE)
   if(MSVC)
     if(NOT CH_WHOLE_PROG_OPT)
        message(STATUS "FMA requires enabling whole program optimization. FMA check disabled.")
        set(ALLOW_FMA FALSE)
     endif()
   endif()
     
   if(SIMD_FMA AND ALLOW_FMA)    
     # Set substitution variables for configuration file
     set(CHRONO_HAS_FMA "#define CHRONO_HAS_FMA")
   endif()
   
   # Figure out NEON support

   # Set substitution variables for configuration file.
   if(SIMD_NEON)
     set (CHRONO_HAS_NEON "#define CHRONO_HAS_NEON")
   endif()

   # Add SIMD flags to Chrono compiler flags
   # Note that these flags are already added to CMake compiler flags
   set(CH_C_FLAGS "${CH_C_FLAGS} ${SIMD_C_FLAGS}")
   set(CH_CXX_FLAGS "${CH_CXX_FLAGS} ${SIMD_CXX_FLAGS}")

else()

   message(STATUS "SIMD support disabled")

endif() 

#-----------------------------------------------------------------------------
# Eigen library
#-----------------------------------------------------------------------------

message(STATUS "Searching for Eigen3...")
find_package(Eigen3 3.3.0)
if(EIGEN3_FOUND)
  message(STATUS "  Eigen3 version: ${EIGEN3_VERSION}")
  message(STATUS "  Eigen3 include directory: ${EIGEN3_INCLUDE_DIR}")
else()
  mark_as_advanced(CLEAR EIGEN3_INCLUDE_DIR)
  mark_as_advanced(FORCE Eigen3_DIR)
  message(FATAL_ERROR "  Eigen3 not found. Specify EIGEN3_INCLUDE_DIR")
endif()

# Fix for VS 2017 15.8 and newer to handle alignment specification with Eigen.
if(${CMAKE_SYSTEM_NAME} MATCHES "Windows")
	if(MSVC AND ${MSVC_VERSION} GREATER_EQUAL 1915)
	  add_definitions( "-D_ENABLE_EXTENDED_ALIGNED_STORAGE" )
	endif()
endif()

cmake_dependent_option(USE_EIGEN_OPENMP "Compile Chrono with OpenMP support in Eigen" ON "ENABLE_OPENMP" OFF)

if (NOT USE_EIGEN_OPENMP)
  set(CH_CXX_FLAGS "${CH_CXX_FLAGS} -DEIGEN_DONT_PARALLELIZE")
  set(CH_C_FLAGS "${CH_C_FLAGS} -DEIGEN_DONT_PARALLELIZE")
endif()

#-----------------------------------------------------------------------------
# MPI support
#-----------------------------------------------------------------------------

message(STATUS "Searching for MPI...")
find_package(MPI)
if(MPI_FOUND)
  message(STATUS "  MPI compiler:      ${MPI_CXX_COMPILER}")
  message(STATUS "  MPI compile flags: ${MPI_CXX_COMPILE_FLAGS}")
  message(STATUS "  MPI include path:  ${MPI_CXX_INCLUDE_PATH}")
  message(STATUS "  MPI link flags:    ${MPI_CXX_LINK_FLAGS}")
  message(STATUS "  MPI libraries:     ${MPI_CXX_LIBRARIES}")
  message(STATUS "")
  message(STATUS "  MPIEXEC:               ${MPIEXEC}")
  message(STATUS "  MPIEXEC_NUMPROC_FLAG:  ${MPIEXEC_NUMPROC_FLAG}")
  message(STATUS "  MPIEXEC_PREFLAGS:      ${MPIEXEC_PREFLAGS}")
  message(STATUS "  MPIEXEC_POSTFLAGS:     ${MPIEXEC_POSTFLAGS}")
endif()

#-----------------------------------------------------------------------------
# CUDA support
#-----------------------------------------------------------------------------

message(STATUS "Searching for CUDA...")

find_package(CUDA QUIET)

if(CUDA_FOUND)
  set(CUDA_BINARY_DIR "${CUDA_TOOLKIT_ROOT_DIR}/bin")

  message(STATUS "  CUDA version:          ${CUDA_VERSION_STRING}")
  message(STATUS "  CUDA toolkit root dir: ${CUDA_TOOLKIT_ROOT_DIR}")
  message(STATUS "  CUDA binary dir:       ${CUDA_BINARY_DIR}")
  mark_as_advanced(FORCE CUDA_TOOLKIT_ROOT_DIR)

else()
  message(STATUS "  CUDA not found (consider manually setting CUDA_TOOLKIT_ROOT_DIR)")
  mark_as_advanced(CLEAR CUDA_TOOLKIT_ROOT_DIR)
  mark_as_advanced(FORCE CUDA_USE_STATIC_CUDA_RUNTIME)
endif()

mark_as_advanced(FORCE
    CUDA_BUILD_CUBIN
    CUDA_BUILD_EMULATION
    CUDA_SEPARABLE_COMPILATION
    CUDA_SDK_ROOT_DIR
    CUDA_HOST_COMPILER
    CUDA_rt_LIBRARY)

# Identify the CUDA architecture
if(CUDA_FOUND)

  mark_as_advanced(FORCE CUDA_USE_STATIC_CUDA_RUNTIME)

  set(CUDA_SEPARABLE_COMPILATION OFF)

  if(${CMAKE_SYSTEM_NAME} MATCHES "Windows")
    set(CUDA_SEPARABLE_COMPILATION OFF)
  elseif(${CMAKE_SYSTEM_NAME} MATCHES "Linux")
    set(CUDA_PROPAGATE_HOST_FLAGS OFF)
    if(${CH_CXX17})
      		set(CUDA_NVCC_FLAGS "${CUDA_NVCC_FLAGS} -std c++17")
      		set(CUDA_NVCC_FLAGS "${CUDA_NVCC_FLAGS} -Xcompiler -std=c++17")
    elseif(${CH_CXX14})
      		set(CUDA_NVCC_FLAGS "${CUDA_NVCC_FLAGS} -std c++14")
      		set(CUDA_NVCC_FLAGS "${CUDA_NVCC_FLAGS} -Xcompiler -std=c++14")
    else()
      		set(CUDA_NVCC_FLAGS "${CUDA_NVCC_FLAGS} -std c++11")
      		set(CUDA_NVCC_FLAGS "${CUDA_NVCC_FLAGS} -Xcompiler -std=c++11")
    endif()
    set(CUDA_NVCC_FLAGS ${CUDA_NVCC_FLAGS}; --compiler-options -fPIC)
  elseif(${CMAKE_SYSTEM_NAME} MATCHES "Darwin")
    set(CUDA_NVCC_FLAGS ${CUDA_NVCC_FLAGS}; --compiler-options -fPIC)
  endif()

  include(${CMAKE_SOURCE_DIR}/cmake/FindCudaArch.cmake)
  SELECT_NVCC_ARCH_FLAGS(NVCC_FLAGS_EXTRA)
  list(APPEND CUDA_NVCC_FLAGS ${NVCC_FLAGS_EXTRA})

  message(STATUS "  CUDA compile flags:   ${CUDA_NVCC_FLAGS}")

endif()

#-----------------------------------------------------------------------------
# Thrust library
#-----------------------------------------------------------------------------

message(STATUS "Searching for Thrust...")

if (${CMAKE_SYSTEM_NAME} MATCHES "FreeBSD")
  find_path(THRUST_INCLUDE_DIR NAMES thrust/version.h PATHS "/usr/local" "/usr/local/include")
  if (THRUST_INCLUDE_DIR)
    set(${THRUST_FOUND} TRUE)
  else()
    message("THRUST_INCLUDE_DIR is not set, but it is required.")
    set(${THRUST_FOUND} FALSE)
  endif()
else()
  find_package(Thrust)
endif()

if(THRUST_FOUND)
  message(STATUS "  Thrust version:     ${THRUST_VERSION}")
  message(STATUS "  Thrust include dir: ${THRUST_INCLUDE_DIR}")
  mark_as_advanced(FORCE THRUST_INCLUDE_DIR)
else()
  message(STATUS "  Thrust not found (consider manually setting THRUST_INCLUDE_DIR)")
  set(THRUST_INCLUDE_DIR "")
  mark_as_advanced(CLEAR THRUST_INCLUDE_DIR)
endif()

#-----------------------------------------------------------------------------
# CUB Library
#-----------------------------------------------------------------------------

if (CUDA_FOUND) # CUB should only be used with CUDA 
	message(STATUS "Searching for CUB...")

	if (CUDA_VERSION_STRING VERSION_LESS 11.0)
		find_path(
			CUB_INCLUDE_DIR 
			cub.cuh
			PATHS 
				"${CUDA_TOOLKIT_ROOT_DIR}/include/cub/"
				"${CMAKE_SOURCE_DIR}/src/chrono_thirdparty/cub/cub/"
			DOC "Path to the CUB include directory" 
			REQUIRED
		)
	endif()
endif()

#-----------------------------------------------------------------------------
# Miscellaneous compiler flags
#-----------------------------------------------------------------------------

if(${CMAKE_SYSTEM_NAME} MATCHES "Windows")
    if(MSVC)
        add_definitions( "-D_CRT_SECURE_NO_DEPRECATE" )  # avoids deprecation warnings
        add_definitions( "-D_SCL_SECURE_NO_DEPRECATE" )  # avoids deprecation warnings
        add_definitions( "-DNOMINMAX" ) # do not use MSVC's min/max macros
        add_definitions( "-MP" ) # perform parallel builds

        set(CH_CXX_FLAGS "${CH_CXX_FLAGS} /Zc:__cplusplus")
        set(CH_CXX_FLAGS "${CH_CXX_FLAGS} /EHsc") # Resolve C4530: https://learn.microsoft.com/en-us/cpp/build/reference/eh-exception-handling-model
        

        # excluding wrong runtime libraries from the link (LNK4098): https://learn.microsoft.com/en-us/cpp/error-messages/tool-errors/linker-tools-warning-lnk4098
        if(USE_MSVC_STATIC_RUNTIME)
          set(CH_LINKERFLAG_LIB "${CH_LINKERFLAG_LIB} /NODEFAULTLIB:msvcrt.lib /NODEFAULTLIB:msvcrtd.lib /NODEFAULTLIB:libcmt$<$<NOT:$<CONFIG:Debug>>:d>.lib")
          set(CH_LINKERFLAG_EXE "${CH_LINKERFLAG_EXE} /NODEFAULTLIB:msvcrt.lib /NODEFAULTLIB:msvcrtd.lib /NODEFAULTLIB:libcmt$<$<NOT:$<CONFIG:Debug>>:d>.lib")
        else()
          set(CH_LINKERFLAG_LIB "${CH_LINKERFLAG_LIB} /NODEFAULTLIB:libcmt.lib /NODEFAULTLIB:libcmtd.lib /NODEFAULTLIB:msvcrt$<$<NOT:$<CONFIG:Debug>>:d>.lib")
          set(CH_LINKERFLAG_EXE "${CH_LINKERFLAG_EXE} /NODEFAULTLIB:libcmt.lib /NODEFAULTLIB:libcmtd.lib /NODEFAULTLIB:msvcrt$<$<NOT:$<CONFIG:Debug>>:d>.lib")
        endif()

    endif(MSVC)

    if(MINGW OR CMAKE_COMPILER_IS_GNUCC OR CMAKE_COMPILER_IS_GNUCXX)
        set(CH_CXX_FLAGS "${CH_CXX_FLAGS} -D_MINGW -D_WINDOWS")
        set(CH_C_FLAGS "${CH_C_FLAGS} -D_MINGW -D_WINDOWS")
        set(CH_LINKERFLAG_EXE "${CH_LINKERFLAG_EXE} -Wl,--enable-runtime-pseudo-reloc")
        set(CH_LINKERFLAG_LIB "${CH_LINKERFLAG_LIB} -Wl,--export-all-symbols -Wl,--enable-auto-import -Wl,--enable-runtime-pseudo-reloc")

        if(CMAKE_SIZEOF_VOID_P MATCHES 8)
            set(CH_CXX_FLAGS "${CH_CXX_FLAGS} -m64")
            set(CH_C_FLAGS "${CH_C_FLAGS} -m64")
        endif()
    endif()
endif()

if(${CMAKE_SYSTEM_NAME} MATCHES "Darwin")
    set(CH_LINKERFLAG_EXE "${CH_LINKERFLAG_EXE} -Wl,-no_compact_unwind")
    set(CH_LINKERFLAG_LIB "${CH_LINKERFLAG_LIB} -Wl,-no_compact_unwind")
endif()

# Compiler warning level and disbaled warnings

if(CMAKE_CXX_COMPILER_ID MATCHES "Clang")
    message(STATUS "[Clang] Warning level set to default")
    #add_compile_options(-Wall)
    add_compile_options(-Wno-unknown-warning-option)
    add_compile_options(-Wno-reorder-ctor)
    add_compile_options(-Wno-pragma-pack)
    add_compile_options(-Wno-unused-local-typedef)
    add_compile_options(-Wno-unused-function)
    add_compile_options(-Wno-unused-parameter)
elseif(MSVC)
    message(STATUS "[MSVC] Warning level set to /W4")
    add_compile_options(/W4)
    add_compile_options(/wd4100)   # unreferenced formal parameter
    add_compile_options(/wd4127)   # conditional expression is constant
    add_compile_options(/wd4201)   # nameless struct/union
    add_compile_options(/wd4244)   # conversion; possible loss of data
    add_compile_options(/wd4250)   # inheritance via dominance
    add_compile_options(/wd4251)   # class needs to have dll-interface
    add_compile_options(/wd4275)   # non dll-interface class used as base class
    add_compile_options(/wd4324)   # structure padded due to alignment specifier
    add_compile_options(/wd4505)   # unreferenced local function
    add_compile_options(/wd4458)   # declaration hides class member
    add_compile_options(/wd4515)   # namespace uses itself
    add_compile_options(/wd5038)   # order of initialization
    add_compile_options(/wd26451)  # arithmetic overflow
    add_compile_options(/wd26495)  # uninitialized member variable
    add_compile_options(/wd26812)  # use of unscoped enums
else()
    message(STATUS "Warning level set to -Wall")
    add_compile_options(-Wint-in-bool-context)
    add_compile_options(-Wno-sign-compare)
    add_compile_options(-Wno-reorder)
    add_compile_options(-Wno-unused-function)
    add_compile_options(-Wno-unused-parameter)
endif()

#-----------------------------------------------------------------------------
# HDF5 support (optional)
#-----------------------------------------------------------------------------

option(ENABLE_HDF5 "Enable HDF5 support" OFF)

if(ENABLE_HDF5)

    message(STATUS "Searching for HDF5...")

    # First look for a FindHDF5.cmake module
    # If found, this will define the following relevant variables:
    #    HDF5_INCLUDE_DIRS
    #    HDF5_C_LIBRARIES
    #    HDF5_CXX_LIBRARIES
    find_package(HDF5 COMPONENTS CXX)

    if(NOT HDF5_FOUND)
        # Look for a package configuration file
        # LIB_TYPE can be one of STATIC or SHARED.
        set(LIB_TYPE SHARED) # STATIC or SHARED
        string(TOLOWER ${LIB_TYPE} SEARCH_TYPE)
        find_package(HDF5 NAMES hdf5 COMPONENTS CXX ${SEARCH_TYPE})

        if (HDF5_FOUND)
            set(HDF5_INCLUDE_DIRS ${HDF5_INCLUDE_DIR})
            set(HDF5_C_LIBRARIES ${HDF5_C_${LIB_TYPE}_LIBRARY})
            set(HDF5_CXX_LIBRARIES ${HDF5_CXX_${LIB_TYPE}_LIBRARY})
        endif()
    endif()

    if (HDF5_FOUND)
        message(STATUS "  HDF5 found         (HDF5_FOUND)         ${HDF5_FOUND}")
        message(STATUS "  HDF5 include dirs  (HDF5_INCLUDE_DIR)   ${HDF5_INCLUDE_DIRS}")
        message(STATUS "  HDF5 C libraries   (HDF5_C_LIBRARIES)   ${HDF5_C_LIBRARIES}")
        message(STATUS "  HDF5 C++ libraries (HDF5_CXX_LIBRARIES) ${HDF5_CXX_LIBRARIES}")

        # If using shared libraries on Windows, MUST define H5_BUILT_AS_DYNAMIC_LIB to have
        # the symbols imported from the DLL.  Note also that the path to the HDF5 DLLs must
        # be in the search path (or else copied in the working directory).
        if(${CMAKE_SYSTEM_NAME} MATCHES "Windows")
            set(HDF5_COMPILE_DEFS "H5_BUILT_AS_DYNAMIC_LIB")
            message(STATUS "  HDF5 compile defs  (HDF5_COMPILE_DEFS)  ${HDF5_COMPILE_DEFS}")
        else()
            set(HDF5_COMPILE_DEFS "")
        endif()

        set(CHRONO_HAS_HDF5 "#define CHRONO_HAS_HDF5")
    else()
        message(STATUS "  Could not find HDF5")
    endif()

endif()

#-----------------------------------------------------------------------------
# Set the base compilation flags
#-----------------------------------------------------------------------------

set(CMAKE_CXX_FLAGS "${CMAKE_CXX_FLAGS} ${CH_CXX_FLAGS}")
set(CMAKE_CXX_FLAGS_DEBUG "${CMAKE_CXX_FLAGS_DEBUG} ${CH_CXX_FLAGS} -D_DEBUG -DDEBUG")
set(CMAKE_CXX_FLAGS_RELEASE "${CMAKE_CXX_FLAGS_RELEASE} ${CH_CXX_FLAGS} -DNDEBUG")

message(STATUS "Compiler and linker flags:")
message(STATUS "  CMAKE_CXX_FLAGS:         ${CMAKE_CXX_FLAGS}")
message(STATUS "  CMAKE_CXX_FLAGS_DEBUG:   ${CMAKE_CXX_FLAGS_DEBUG}")
message(STATUS "  CMAKE_CXX_FLAGS_RELEASE: ${CMAKE_CXX_FLAGS_RELEASE}")
message(STATUS "  Linke flags LIB:         ${CH_LINKERFLAG_LIB}")
message(STATUS "  Linke flags EXE:         ${CH_LINKERFLAG_EXE}")
if(CUDA_FOUND)
    message(STATUS "  CUDA flags:              ${CUDA_NVCC_FLAGS}")
endif()

# For Bullet to use 32 bit math
add_definitions( "-DBP_USE_FIXEDPOINT_INT_32" )

#OPTION(USE_BULLET_DOUBLE "Compile Bullet in double precision" ON)
#if (USE_BULLET_DOUBLE)
#   add_definitions("-DBT_USE_DOUBLE_PRECISION")
#endif()


#-----------------------------------------------------------------------------
# Set the base include directories
#-----------------------------------------------------------------------------

include_directories(${CMAKE_CURRENT_SOURCE_DIR})
include_directories(${PROJECT_BINARY_DIR})
include_directories(${EIGEN3_INCLUDE_DIR})
include_directories(${OPENMP_INCLUDE_DIR})
include_directories(${THRUST_INCLUDE_DIR})

#------------------------------------------------------------
# Build submodules
#------------------------------------------------------------

if(BUILD_TESTING)
  message(STATUS "Build Google test framework")

  if(EXISTS "${CMAKE_CURRENT_SOURCE_DIR}/chrono_thirdparty/googletest/CMakeLists.txt")
    # Build google test and google mock (targets: gtest_main, gtest, gmock_main, gmock).
    # Disable installation of googletest.
    # Force using shared libraries.
    option(INSTALL_GTEST "" OFF)
    set(gtest_force_shared_crt ON CACHE BOOL "" FORCE)

    add_subdirectory(chrono_thirdparty/googletest)

    # Hide some Google test-related variables
    mark_as_advanced(FORCE BUILD_GMOCK)
    mark_as_advanced(FORCE INSTALL_GTEST)

    set(CHRONO_HAS_GTEST "#define CHRONO_HAS_GTEST")
  else()
    message("  Google test code not found: update git submodules.")
    message("  Building of unit tests was disabled.")
    set(BUILD_TESTING OFF CACHE BOOL "Build the testing tree." FORCE)
    set(CHRONO_HAS_GTEST "")
  endif()

endif()

if(BUILD_BENCHMARKING)
  message(STATUS "Build Google benchmark framework")

  if(EXISTS "${CMAKE_CURRENT_SOURCE_DIR}/chrono_thirdparty/googletest/CMakeLists.txt")
    # Build google benchmark (target: benchmark).
    # Disable installation of benchmark.
    # Do not build tests of benchmarking lib.
    option(BENCHMARK_ENABLE_INSTALL "" OFF)
    set(BENCHMARK_ENABLE_TESTING OFF CACHE BOOL "Suppressing benchmark's tests" FORCE)

    add_subdirectory(chrono_thirdparty/googlebenchmark)

    # Hide some Google benchmark-related variables
    mark_as_advanced(FORCE BENCHMARK_BUILD_32_BITS)
    mark_as_advanced(FORCE BENCHMARK_DOWNLOAD_DEPENDENCIES)
    mark_as_advanced(FORCE BENCHMARK_ENABLE_ASSEMBLY_TESTS)
    mark_as_advanced(FORCE BENCHMARK_ENABLE_DOXYGEN)
    mark_as_advanced(FORCE BENCHMARK_ENABLE_EXCEPTIONS)
    mark_as_advanced(FORCE BENCHMARK_ENABLE_GTEST_TESTS)
    mark_as_advanced(FORCE BENCHMARK_ENABLE_INSTALL)
    mark_as_advanced(FORCE BENCHMARK_ENABLE_LIBPFM)    
    mark_as_advanced(FORCE BENCHMARK_ENABLE_LTO)
    mark_as_advanced(FORCE BENCHMARK_ENABLE_TESTING)
    mark_as_advanced(FORCE BENCHMARK_ENABLE_WERROR)
    mark_as_advanced(FORCE BENCHMARK_FORCE_WERROR)
    mark_as_advanced(FORCE BENCHMARK_INSTALL_DOCS)   
    mark_as_advanced(FORCE BENCHMARK_USE_BUNDLED_GTEST)
    mark_as_advanced(FORCE BENCHMARK_USE_LIBCXX)
    mark_as_advanced(FORCE LIBRT)

    set(CHRONO_HAS_GBENCHMARK "#define CHRONO_HAS_GBENCHMARK")
  else()
    message("  Google benchmark code not found: update git submodules.")
    message("  Building of benchmark tests was disabled.")
    set(BUILD_BENCHMARKING OFF CACHE BOOL "Build benchmark tests" FORCE)
    set(CHRONO_HAS_GBENCHMARK "")
  endif()

endif()

#------------------------------------------------------------
# Propagate the CMake build to other directories
#------------------------------------------------------------

# Add directory for main ChronoEngine library
add_subdirectory(chrono)

# Let all modules have access to the headers of the main library
include_directories(${CH_INCLUDES})

# Add directories to build various optional modules.  Each module is supposed
# to provide an option for enabling that particular module.
add_subdirectory(chrono_parsers)
add_subdirectory(chrono_pardisomkl)
add_subdirectory(chrono_mumps)
add_subdirectory(chrono_matlab)
add_subdirectory(chrono_irrlicht)
add_subdirectory(chrono_vsg)
add_subdirectory(chrono_fmi)
add_subdirectory(chrono_cascade)
add_subdirectory(chrono_modal)
add_subdirectory(chrono_postprocess)
add_subdirectory(chrono_pardisoproject)
add_subdirectory(chrono_cosimulation)
add_subdirectory(chrono_multicore)
add_subdirectory(chrono_opengl)
add_subdirectory(chrono_fsi)
add_subdirectory(chrono_gpu)
add_subdirectory(chrono_vehicle)
add_subdirectory(chrono_models)
add_subdirectory(chrono_sensor)
add_subdirectory(chrono_synchrono)
add_subdirectory(chrono_ros)
add_subdirectory(chrono_swig/chrono_python)
add_subdirectory(chrono_swig/chrono_csharp)

# Add directories for demo programs, unit test programs, and benchmark test programs.
if(BUILD_DEMOS)
  add_subdirectory(demos)
endif()
if(BUILD_TESTING)
  add_subdirectory(tests/unit_tests)
endif()
if(BUILD_BENCHMARKING)
  add_subdirectory(tests/benchmark_tests)
endif()

#------------------------------------------------------------
# Install headers from chrono_thirdparty folder
#------------------------------------------------------------

install(DIRECTORY ${CMAKE_SOURCE_DIR}/src/chrono_thirdparty/filesystem
        DESTINATION include/chrono_thirdparty
        FILES_MATCHING PATTERN "*.h" PATTERN "*.cuh" PATTERN "*.hpp" PATTERN "*.inl")

install(DIRECTORY ${CMAKE_SOURCE_DIR}/src/chrono_thirdparty/cxxopts
        DESTINATION include/chrono_thirdparty
        FILES_MATCHING PATTERN "*.h" PATTERN "*.cuh" PATTERN "*.hpp" PATTERN "*.inl")

install(DIRECTORY ${CMAKE_SOURCE_DIR}/src/chrono_thirdparty/HACD
        DESTINATION include/chrono_thirdparty
        FILES_MATCHING PATTERN "*.h" PATTERN "*.cuh" PATTERN "*.hpp" PATTERN "*.inl")

install(DIRECTORY ${CMAKE_SOURCE_DIR}/src/chrono_thirdparty/HACDv2
        DESTINATION include/chrono_thirdparty
        FILES_MATCHING PATTERN "*.h" PATTERN "*.cuh" PATTERN "*.hpp" PATTERN "*.inl")

install(DIRECTORY ${CMAKE_SOURCE_DIR}/src/chrono_thirdparty/rapidjson
        DESTINATION include/chrono_thirdparty
        FILES_MATCHING PATTERN "*.h" PATTERN "*.cuh" PATTERN "*.hpp" PATTERN "*.inl")

install(DIRECTORY ${CMAKE_SOURCE_DIR}/src/chrono_thirdparty/rapidxml
        DESTINATION include/chrono_thirdparty
        FILES_MATCHING PATTERN "*.h" PATTERN "*.cuh" PATTERN "*.hpp" PATTERN "*.inl")

install(DIRECTORY ${CMAKE_SOURCE_DIR}/src/chrono_thirdparty/tinyobjloader
        DESTINATION include/chrono_thirdparty
        FILES_MATCHING PATTERN "*.h" PATTERN "*.cuh" PATTERN "*.hpp" PATTERN "*.inl")

install(DIRECTORY ${CMAKE_SOURCE_DIR}/src/chrono_thirdparty/yafel
        DESTINATION include/chrono_thirdparty
        FILES_MATCHING PATTERN "*.h" PATTERN "*.cuh" PATTERN "*.hpp" PATTERN "*.inl")

install(DIRECTORY ${CMAKE_SOURCE_DIR}/src/chrono_thirdparty/chpf
	      DESTINATION include/chrono_thirdparty
	      FILES_MATCHING PATTERN "*.hpp")
        
install(DIRECTORY ${CMAKE_SOURCE_DIR}/src/chrono_thirdparty/stb
        DESTINATION include/chrono_thirdparty
        FILES_MATCHING PATTERN "*.h" PATTERN "*.cuh" PATTERN "*.hpp" PATTERN "*.inl")

install(DIRECTORY ${CMAKE_SOURCE_DIR}/src/chrono_thirdparty/variant
        DESTINATION include/chrono_thirdparty
        FILES_MATCHING PATTERN "*.h" PATTERN "*.hpp" PATTERN "*.inl")

if(BUILD_TESTING)
   install(DIRECTORY ${CMAKE_SOURCE_DIR}/src/chrono_thirdparty/googletest/googletest/include
           DESTINATION include/chrono_thirdparty/googletest/googletest
           FILES_MATCHING PATTERN "*.h" PATTERN "*.cuh" PATTERN "*.hpp" PATTERN "*.inl")
   install(DIRECTORY ${CMAKE_SOURCE_DIR}/src/chrono_thirdparty/googletest/googlemock/include
           DESTINATION include/chrono_thirdparty/googletest/googlemock
           FILES_MATCHING PATTERN "*.h" PATTERN "*.cuh" PATTERN "*.hpp" PATTERN "*.inl")
endif()

if(BUILD_BENCHMARKING)
   install(DIRECTORY ${CMAKE_SOURCE_DIR}/src/chrono_thirdparty/googlebenchmark/include
           DESTINATION include/chrono_thirdparty/googlebenchmark
           FILES_MATCHING PATTERN "*.h" PATTERN "*.cuh" PATTERN "*.hpp" PATTERN "*.inl")
endif()

#------------------------------------------------------------
# Generate and install the Chrono configuration header
#------------------------------------------------------------

# Prepare substitution variables for the modules that were enabled
# TODO: the following tests should be more precise (we should test
#       that a particular module was successfully built, not just
#       enabled)

if(ENABLE_MODULE_CASCADE)
  set(CHRONO_CASCADE "#define CHRONO_CASCADE")
else()
  set(CHRONO_CASCADE "#undef CHRONO_CASCADE")
endif()

if(ENABLE_MODULE_COSIMULATION)
  set(CHRONO_COSIMULATION "#define CHRONO_COSIMULATION")
else()
  set(CHRONO_COSIMULATION "#undef CHRONO_COSIMULATION")
endif()

if(ENABLE_MODULE_IRRLICHT)
  set(CHRONO_IRRLICHT "#define CHRONO_IRRLICHT")
else()
  set(CHRONO_IRRLICHT "#undef CHRONO_IRRLICHT")
endif()

if(ENABLE_MODULE_VSG)
  set(CHRONO_VSG "#define CHRONO_VSG")
else()
  set(CHRONO_VSG "#undef CHRONO_VSG")
endif()

if(ENABLE_MODULE_MODAL)
  set(CHRONO_MODAL "#define CHRONO_MODAL")
else()
  set(CHRONO_MODAL "#undef CHRONO_MODAL")
endif()

if(ENABLE_MODULE_MUMPS)
  set(CHRONO_MUMPS "#define CHRONO_MUMPS")
else()
  set(CHRONO_MUMPS "#undef CHRONO_MUMPS")
endif()

if(ENABLE_MODULE_MULTICORE)
  set(CHRONO_MULTICORE "#define CHRONO_MULTICORE")
else()
  set(CHRONO_MULTICORE "#undef CHRONO_MULTICORE")
endif()

if(ENABLE_MODULE_OPENGL)
  set(CHRONO_OPENGL "#define CHRONO_OPENGL")
else()
  set(CHRONO_OPENGL "#undef CHRONO_OPENGL")
endif()

if(ENABLE_MODULE_MATLAB)
  set(CHRONO_MATLAB "#define CHRONO_MATLAB")
else()
  set(CHRONO_MATLAB "#undef CHRONO_MATLAB")
endif()

if(ENABLE_MODULE_PARDISO_MKL)
  set(CHRONO_PARDISO_MKL "#define CHRONO_PARDISO_MKL")
else()
  set(CHRONO_PARDISO_MKL "#undef CHRONO_PARDISO_MKL")
endif()

if(ENABLE_MODULE_PARSERS)
  set(CHRONO_PARSERS "#define CHRONO_PARSERS")
else()
  set(CHRONO_PARSERS "#undef CHRONO_PARSERS")
endif()

if(ENABLE_MODULE_POSTPROCESS)
  set(CHRONO_POSTPROCESS "#define CHRONO_POSTPROCESS")
else()
  set(CHRONO_POSTPROCESS "#undef CHRONO_POSTPROCESS")
endif()

if(ENABLE_MODULE_PARDISO_PROJECT)
  set(CHRONO_PARDISOPROJECT "#define CHRONO_PARDISOPROJECT")
else()
  set(CHRONO_PARDISOPROJECT "#undef CHRONO_PARDISOPROJECT")
endif()

if(ENABLE_MODULE_PYTHON)
  set(CHRONO_PYTHON "#define CHRONO_PYTHON")
else()
  set(CHRONO_PYTHON "#undef CHRONO_PYTHON")
endif()

if(ENABLE_MODULE_VEHICLE)
  set(CHRONO_VEHICLE "#define CHRONO_VEHICLE")
else()
  set(CHRONO_VEHICLE "#undef CHRONO_VEHICLE")
endif()

if(ENABLE_MODULE_FSI)
  set(CHRONO_FSI "#define CHRONO_FSI")
else()
  set(CHRONO_FSI "#undef CHRONO_FSI")
endif()

if(ENABLE_MODULE_GPU)
  set(CHRONO_GPU "#define CHRONO_GPU")
else()
  set(CHRONO_GPU "#undef CHRONO_GPU")
endif()

if(ENABLE_MODULE_SENSOR)
  set(CHRONO_SENSOR "#define CHRONO_SENSOR")
else()
  set(CHRONO_SENSOR "#undef CHRONO_SENSOR")
endif()

if(ENABLE_MODULE_SYNCHRONO)
  set(CHRONO_SYNCHRONO "#define CHRONO_SYNCHRONO")
else()
  set(CHRONO_SYNCHRONO "#undef CHRONO_SYNCHRONO")
endif()

<<<<<<< HEAD
=======
if(ENABLE_MODULE_FMI)
  set(CHRONO_FMI "#define CHRONO_FMI")
else()
  set(CHRONO_FMI "#undef CHRONO_FMI")
endif()

>>>>>>> 7d241cc6
if(ENABLE_MODULE_ROS)
  set(CHRONO_ROS "#define CHRONO_ROS")
else()
  set(CHRONO_ROS "#undef CHRONO_ROS")
endif()

if (USE_SIMD)
   set(CHRONO_SIMD_ENABLED "#define CHRONO_SIMD_ENABLED")
else()
   set(CHRONO_SIMD_ENABLED "#undef CHRONO_SIMD_ENABLED")
endif()

if(ENABLE_OPENMP)
  set(CHRONO_OPENMP_ENABLED "#define CHRONO_OPENMP_ENABLED")
else()
  set(CHRONO_OPENMP_ENABLED "#undef CHRONO_OPENMP_ENABLED")
endif()

if(ENABLE_TBB)
  set(CHRONO_TBB_ENABLED "#define CHRONO_TBB_ENABLED")
else()
  set(CHRONO_TBB_ENABLED "#undef CHRONO_TBB_ENABLED")
endif()

if(CUDA_FOUND)
  set(CHRONO_HAS_CUDA "#define CHRONO_HAS_CUDA")
  set(CHRONO_CUDA_VERSION "#define CHRONO_CUDA_VERSION \"${CUDA_VERSION_STRING}\"")
else()
  set(CHRONO_HAS_CUDA "#undef CHRONO_HAS_CUDA")
  set(CHRONO_CUDA_VERSION "#undef CHRONO_CUDA_VERSION")
endif()

if(THRUST_FOUND)
  set(CHRONO_HAS_THRUST "#define CHRONO_HAS_THRUST")
  set(CHRONO_THRUST_VERSION "#define CHRONO_THRUST_VERSION \"${THRUST_VERSION}\"")
  set(CHRONO_COLLISION "#define CHRONO_COLLISION")
else()
  set(CHRONO_HAS_THRUST "#undef CHRONO_HAS_THRUST")
  set(CHRONO_THRUST_VERSION "#undef CHRONO_THRUST_VERSION")
  set(CHRONO_COLLISION "#undef CHRONO_COLLISION")
endif()

configure_file("${CMAKE_CURRENT_SOURCE_DIR}/chrono/ChConfig.h.in"
               "${PROJECT_BINARY_DIR}/chrono/ChConfig.h"
               @ONLY)

install(FILES "${PROJECT_BINARY_DIR}/chrono/ChConfig.h"
        DESTINATION include/chrono)

#-----------------------------------------------------------------------------
# Generate and install the versioning header file
#-----------------------------------------------------------------------------

configure_file("${CMAKE_CURRENT_SOURCE_DIR}/chrono/ChVersion.h.in"
               "${PROJECT_BINARY_DIR}/chrono/ChVersion.h"
               @ONLY)

install(FILES "${PROJECT_BINARY_DIR}/chrono/ChVersion.h"
        DESTINATION include/chrono)

#------------------------------------------------------------
# Create the Chrono CMake project configuration file
#------------------------------------------------------------

# For the BUILD tree
set(CH_THIRDPARTY_INCLUDE_DIR "${PROJECT_SOURCE_DIR}/src/chrono_thirdparty")
set(CH_INCLUDE_DIRS "${PROJECT_SOURCE_DIR}/src")
set(CH_INCLUDE_DIRS ${CH_INCLUDE_DIRS} "${PROJECT_SOURCE_DIR}/src/chrono")
set(CH_INCLUDE_DIRS ${CH_INCLUDE_DIRS} "${PROJECT_SOURCE_DIR}/src/chrono/collision/bullet")
set(CH_INCLUDE_DIRS ${CH_INCLUDE_DIRS} "${PROJECT_SOURCE_DIR}/src/chrono/collision/gimpact")
set(CH_INCLUDE_DIRS ${CH_INCLUDE_DIRS} "${PROJECT_SOURCE_DIR}/src/chrono_thirdparty/HACD")
set(CH_INCLUDE_DIRS ${CH_INCLUDE_DIRS} "${PROJECT_SOURCE_DIR}/src/chrono_thirdparty/HACDv2")
set(CH_INCLUDE_DIRS ${CH_INCLUDE_DIRS} "${PROJECT_BINARY_DIR}")
set(CH_INCLUDE_DIRS ${CH_INCLUDE_DIRS} "${EIGEN3_INCLUDE_DIR}")
set(CH_INCLUDE_DIRS ${CH_INCLUDE_DIRS} "${OPENMP_INCLUDE_DIR}")
set(CH_INCLUDE_DIRS ${CH_INCLUDE_DIRS} "${THRUST_INCLUDE_DIR}")

set(CH_BINARY_DIR "${PROJECT_BINARY_DIR}")
set(CH_DATA_DIR "${PROJECT_SOURCE_DIR}/data/")

configure_file("${PROJECT_SOURCE_DIR}/cmake/chrono-config.cmake.in"
               "${PROJECT_BINARY_DIR}/cmake/chrono-config.cmake"
               @ONLY)

# Generate the C# file with global constants
# This must be done here, after replacement variables were set.
if(ENABLE_MODULE_CSHARP)
  configure_file("${CMAKE_CURRENT_SOURCE_DIR}/chrono_swig/chrono_csharp/ChChronoGlobals.cs.in"
                 "${PROJECT_BINARY_DIR}/chrono_csharp/core/ChChronoGlobals.cs"
                 @ONLY)
endif()


# For the INSTALL tree
set(CH_THIRDPARTY_INCLUDE_DIR "${CMAKE_INSTALL_PREFIX}/include/chrono_thirdparty")
set(CH_INCLUDE_DIRS "${CMAKE_INSTALL_PREFIX}/include")
set(CH_INCLUDE_DIRS ${CH_INCLUDE_DIRS} "${CMAKE_INSTALL_PREFIX}/include/chrono")
set(CH_INCLUDE_DIRS ${CH_INCLUDE_DIRS} "${CMAKE_INSTALL_PREFIX}/include/chrono/collision/bullet")
set(CH_INCLUDE_DIRS ${CH_INCLUDE_DIRS} "${CMAKE_INSTALL_PREFIX}/include/chrono/collision/gimpact")
set(CH_INCLUDE_DIRS ${CH_INCLUDE_DIRS} "${CMAKE_INSTALL_PREFIX}/include/chrono_thirdparty/HACD")
set(CH_INCLUDE_DIRS ${CH_INCLUDE_DIRS} "${CMAKE_INSTALL_PREFIX}/include/chrono_thirdparty/HACDv2")
set(CH_INCLUDE_DIRS ${CH_INCLUDE_DIRS} "${EIGEN3_INCLUDE_DIR}")
set(CH_INCLUDE_DIRS ${CH_INCLUDE_DIRS} "${OPENMP_INCLUDE_DIR}")
set(CH_INCLUDE_DIRS ${CH_INCLUDE_DIRS} "${THRUST_INCLUDE_DIR}")

set(CH_BINARY_DIR ${CMAKE_INSTALL_PREFIX})
set(CH_DATA_DIR "${CMAKE_INSTALL_PREFIX}/${CH_INSTALL_DATA}/")

configure_file("${PROJECT_SOURCE_DIR}/cmake/chrono-config.cmake.in"
               "${PROJECT_BINARY_DIR}/cmake/chrono-config.cmake.install"
               @ONLY)

if(${CMAKE_SYSTEM_NAME} MATCHES "Windows")
    set(CH_CONFIG_INSTALL_PATH "cmake")
else()
    set(CH_CONFIG_INSTALL_PATH "lib/cmake/Chrono")
endif()

install(FILES "${PROJECT_BINARY_DIR}/cmake/chrono-config.cmake.install"
        DESTINATION ${CH_CONFIG_INSTALL_PATH}
        RENAME chrono-config.cmake)<|MERGE_RESOLUTION|>--- conflicted
+++ resolved
@@ -927,15 +927,12 @@
   set(CHRONO_SYNCHRONO "#undef CHRONO_SYNCHRONO")
 endif()
 
-<<<<<<< HEAD
-=======
 if(ENABLE_MODULE_FMI)
   set(CHRONO_FMI "#define CHRONO_FMI")
 else()
   set(CHRONO_FMI "#undef CHRONO_FMI")
 endif()
 
->>>>>>> 7d241cc6
 if(ENABLE_MODULE_ROS)
   set(CHRONO_ROS "#define CHRONO_ROS")
 else()
